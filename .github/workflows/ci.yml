--- conflicted
+++ resolved
@@ -74,7 +74,6 @@
 
       - name: Coverage
         run: |
-<<<<<<< HEAD
              export LD_LIBRARY_PATH=$LD_LIBRARY_PATH:$pythonLocation/lib/python3.10/site-packages/z3/lib 
              export Z3_ROOT=$pythonLocation/lib/python3.10/site-packages/z3 
              export Z3_DIR=$pythonLocation/lib/python3.10/site-packages/z3
@@ -84,16 +83,6 @@
              cmake --build "${{github.workspace}}/buildCov" --config Debug --target qmap_cliffordsynthesis_test
              cd buildCov/test
              ctest -C $BUILD_TYPE --output-on-failure
-=======
-          export LD_LIBRARY_PATH=$LD_LIBRARY_PATH:$pythonLocation/lib/python3.10/site-packages/z3/lib
-          export Z3_ROOT=$pythonLocation/lib/python3.10/site-packages/z3
-          export Z3_DIR=$pythonLocation/lib/python3.10/site-packages/z3
-          cmake -S "${{github.workspace}}" -B "${{github.workspace}}/buildCov" -DCMAKE_BUILD_TYPE=Debug -DBUILD_QMAP_TESTS=ON -DCOVERAGE=ON -DBINDINGS=ON
-          cmake --build "${{github.workspace}}/buildCov" --config Debug --target qmap_exact_test
-          cmake --build "${{github.workspace}}/buildCov" --config Debug --target qmap_heuristic_test
-          cd buildCov/test
-          ctest -C $BUILD_TYPE --output-on-failure
->>>>>>> e8d1872f
       - name: Upload coverage to Codecov
         uses: codecov/codecov-action@v3.1.0
         with:
@@ -115,7 +104,6 @@
         run: cmake -S "${{github.workspace}}" -B "${{github.workspace}}/build" -DCMAKE_BUILD_TYPE=$BUILD_TYPE -DBUILD_QMAP_TESTS=ON
 
       - name: Build
-<<<<<<< HEAD
         run:  |
               cmake --build "${{github.workspace}}/build" --config $BUILD_TYPE --target qmap_heuristic
               cmake --build "${{github.workspace}}/build" --config $BUILD_TYPE --target qmap_exact
@@ -123,13 +111,6 @@
               cmake --build "${{github.workspace}}/build" --config $BUILD_TYPE --target qmap_heuristic_test
               cmake --build "${{github.workspace}}/build" --config $BUILD_TYPE --target qmap_exact_test
               cmake --build "${{github.workspace}}/build" --config $BUILD_TYPE --target qmap_cliffordsynthesis_test
-=======
-        run: |
-          cmake --build "${{github.workspace}}/build" --config $BUILD_TYPE --target qmap_heuristic
-          cmake --build "${{github.workspace}}/build" --config $BUILD_TYPE --target qmap_exact
-          cmake --build "${{github.workspace}}/build" --config $BUILD_TYPE --target qmap_heuristic_test
-          cmake --build "${{github.workspace}}/build" --config $BUILD_TYPE --target qmap_exact_test
->>>>>>> e8d1872f
 
       - name: Test
         working-directory: ${{github.workspace}}/build/test
@@ -167,13 +148,7 @@
       - name: Test
         working-directory: ${{github.workspace}}/build/test
         run: |
-<<<<<<< HEAD
              cd $BUILD_TYPE
              ./qmap_exact_test
              ./qmap_heuristic_test
-             ./qmap_cliffordsynthesis_test
-=======
-          cd $BUILD_TYPE
-          ./qmap_exact_test
-          ./qmap_heuristic_test
->>>>>>> e8d1872f
+             ./qmap_cliffordsynthesis_test