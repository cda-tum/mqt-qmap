--- conflicted
+++ resolved
@@ -35,21 +35,10 @@
 #include <vector>
 
 namespace na {
-<<<<<<< HEAD
 void NeutralAtomMapper::mapAppend(qc::QuantumComputation& qc,
                                   Mapping initialMapping) {
   mapping = std::move(initialMapping);
 
-=======
-qc::QuantumComputation
-NeutralAtomMapper::map(qc::QuantumComputation& qc,
-                       InitialMapping initialMapping,
-                       InitialCoordinateMapping initialCoordinateMapping) {
-  nMoves = 0;
-  nSwaps = 0;
-  nBridges = 0;
-  nFAncillas = 0;
->>>>>>> bdcf2ed6
   qc::CircuitOptimizer::replaceMCXWithMCZ(qc);
   qc::CircuitOptimizer::singleQubitGateFusion(qc);
   qc::CircuitOptimizer::flattenOperations(qc);
@@ -60,7 +49,34 @@
 
   auto dag = qc::CircuitOptimizer::constructDAG(qc);
 
-<<<<<<< HEAD
+  /*
+  // init mapping
+  this->mapping = Mapping(nQubits, initialMapping);
+
+  // init coord mapping
+  std::vector<CoordIndex> qubitIndices(
+      nQubits, std::numeric_limits<unsigned int>::max());
+  std::vector<CoordIndex> hwIndices(arch.getNpositions(),
+                                    std::numeric_limits<unsigned int>::max());
+
+  if (initialCoordinateMapping == Graph) {
+    graphMatching(qubitIndices, hwIndices, dag);
+    this->hardwareQubits =
+        HardwareQubits(arch, initialCoordinateMapping, qubitIndices, hwIndices,
+                       parameters.seed);
+  }
+
+  if(this->parameters.verbose){
+    std::cout << "* Init Coord Mapping w/ [row:" << arch.getNrows() << " X col:"
+  << arch.getNcolumns() << "] hardware"  << std::endl; for(uint32_t q=0;
+  q<qc.getNqubits(); q++){ std::cout << "q " << std::setw(3) << q; std::cout <<
+  " -> h " << std::setw(3) << this->mapping.getHwQubit(q); std::cout << " -> c "
+  << std::setw(3) << this->hardwareQubits.getCoordIndex(q) << std::endl;
+    }
+    std::cout << std::endl;
+  }
+  */
+
   // init layers
   NeutralAtomLayer lookaheadLayer(dag);
   lookaheadLayer.initAllQubits();
@@ -68,73 +84,27 @@
   frontLayer.initAllQubits();
   lookaheadLayer.removeGatesAndUpdate(frontLayer.getGates());
   mapAllPossibleGates(frontLayer, lookaheadLayer);
-=======
-  // init mapping
-  this->mapping = Mapping(nQubits, initialMapping);
-
-  // init coord mapping
-  std::vector<CoordIndex> qubitIndices(
-      nQubits, std::numeric_limits<unsigned int>::max());
-  std::vector<CoordIndex> hwIndices(arch.getNpositions(),
-                                    std::numeric_limits<unsigned int>::max());
-
-  if (initialCoordinateMapping == Graph) {
-    graphMatching(qubitIndices, hwIndices, dag);
-    this->hardwareQubits =
-        HardwareQubits(arch, initialCoordinateMapping, qubitIndices, hwIndices,
-                       parameters.seed);
-  }
-
-  /*
-  if(this->parameters.verbose){
-    std::cout << "* Init Coord Mapping w/ [row:" << arch.getNrows() << " X col:"
-  << arch.getNcolumns() << "] hardware"  << std::endl; for(uint32_t q=0;
-  q<qc.getNqubits(); q++){ std::cout << "q " << std::setw(3) << q; std::cout <<
-  " -> h " << std::setw(3) << this->mapping.getHwQubit(q); std::cout << " -> c "
-  << std::setw(3) << this->hardwareQubits.getCoordIndex(q) << std::endl;
-    }
-    std::cout << std::endl;
-  }
-  */
-
-  // init layers
-  frontLayer = NeutralAtomLayer(dag);
-  frontLayer.initLayerOffset();
-  mapAllPossibleGates(frontLayer);
-  lookaheadLayer = NeutralAtomLayer(dag);
-  lookaheadLayer.initLayerOffset(frontLayer.getIteratorOffset());
->>>>>>> bdcf2ed6
 
   // Checks
   if (dag.size() > arch->getNqubits()) {
     throw std::runtime_error("More qubits in circuit than in architecture");
   }
 
-<<<<<<< HEAD
-  //   precompute exponential decay weights
-  this->decayWeights.reserve(this->arch->getNcolumns());
-  for (uint32_t i = this->arch->getNcolumns(); i > 0; --i) {
-    this->decayWeights.emplace_back(std::exp(-this->parameters->decay * i));
-  }
-
-  auto i = 0;
-=======
   // Mapping Loop
   size_t i = 0;
->>>>>>> bdcf2ed6
   while (!frontLayer.getGates().empty()) {
     // assign gates to layers
     reassignGatesToLayers(frontLayer.getGates(), lookaheadLayer.getGates());
-    if (this->parameters.verbose) {
-      std::cout << "Iteration " << i << std::endl;
+    if (this->parameters->verbose) {
+      std::cout << "Iteration " << i << '\n';
       printLayers();
     }
 
-    i = gateBasedMapping(i);
-    i = shuttlingBasedMapping(i);
-  }
-
-  if (this->parameters.verbose) {
+    i = gateBasedMapping(frontLayer, lookaheadLayer, i);
+    i = shuttlingBasedMapping(frontLayer, lookaheadLayer, i);
+  }
+
+  if (this->parameters->verbose) {
     std::cout << "nSwaps: " << nSwaps << '\n';
     std::cout << "nBridges: " << nBridges << '\n';
     std::cout << "nFAncillas: " << nFAncillas << '\n';
@@ -142,212 +112,178 @@
 
     mappedQc.print(std::cout);
   }
-  return mappedQc;
-}
-
-<<<<<<< HEAD
-    // first do all gate based mapping gates
-    while (!this->frontLayerGate.empty()) {
-      GateList gatesToExecute;
-      while (gatesToExecute.empty()) {
-        ++i;
-        if (this->parameters->verbose) {
-          std::cout << "iteration " << i << '\n';
-=======
-void NeutralAtomMapper::graphMatching(std::vector<CoordIndex>& qubitIndices,
-                                      std::vector<CoordIndex>& hwIndices,
-                                      const qc::DAG& dag) {
-  auto archNqubits = arch.getNqubits();
-  auto archNpositions = arch.getNpositions();
-  auto archNrows = arch.getNrows();
-  auto archNcolumns = arch.getNcolumns();
-  // interaction graph
-  std::vector<std::vector<double>> circGraph(
-      dag.size(), std::vector<double>(dag.size(), 0.0));
-  std::vector<std::pair<int, std::pair<int, double>>> circGraph_degree(
-      dag.size());
-  std::vector<std::vector<std::pair<int, double>>> circGraph_neighbor(
-      dag.size());
-  for (uint32_t qubit = 0; qubit < dag.size(); ++qubit) {
-    for (auto opPtr : dag[qubit]) {
-      auto* op = opPtr->get();
-      if (op->getUsedQubits().size() > 1) {
-        for (auto i : op->getUsedQubits()) {
-          if (i != qubit) {
-            circGraph[qubit][i] += 1;
-          }
->>>>>>> bdcf2ed6
-        }
-      }
-<<<<<<< HEAD
-      mapAllPossibleGates(frontLayer, lookaheadLayer);
-      reassignGatesToLayers(frontLayer.getGates(), lookaheadLayer.getGates());
-      if (this->parameters->verbose) {
-        printLayers();
-      }
-    }
-    // then do all shuttling based mapping gates
-    while (!this->frontLayerShuttling.empty()) {
-      GateList gatesToExecute;
-      while (gatesToExecute.empty()) {
-        ++i;
-        if (this->parameters->verbose) {
-          std::cout << "iteration " << i << '\n';
-=======
-    }
-  }
-
-  // generate graph matching queue
-  for (uint32_t qubit = 0; qubit < dag.size(); qubit++) {
-    int cnt = 0;
-    double sum = 0;
-    for (uint32_t i = 0; i < dag.size(); i++) {
-      double weight = circGraph[qubit][i];
-      if (weight > 0) {
-        cnt++;
-        sum += weight;
-        circGraph_neighbor[qubit].emplace_back(i, weight);
-      }
-    }
-    circGraph_degree[qubit] = std::make_pair(qubit, std::make_pair(cnt, sum));
-  }
-  sort(circGraph_degree.begin(), circGraph_degree.end(),
-       [](std::pair<int, std::pair<int, double>> a,
-          std::pair<int, std::pair<int, double>> b) {
-         if (a.second.first == b.second.first)
-           return a.second.second > b.second.second;
-         else
-           return a.second.first > b.second.first;
-       });
-  std::queue<uint32_t> circGraph_queue;
-  for (const auto i : circGraph_degree) {
-    circGraph_queue.push(i.first);
-  }
-  for (auto& innerVec : circGraph_neighbor) {
-    sort(innerVec.begin(), innerVec.end(),
-         [](std::pair<int, double>& a, std::pair<int, double>& b) {
-           return a.second > b.second;
-         });
-  }
-
-  // graph matching
-  bool firstCenter = true;
-  uint32_t nMapped = 0;
-  uint32_t archCenterX =
-      (archNcolumns % 2 == 0) ? (archNcolumns / 2 - 1) : (archNcolumns - 1) / 2;
-  uint32_t archCenterY =
-      (archNrows % 2 == 0) ? (archNrows / 2 - 1) : (archNrows - 1) / 2;
-  uint32_t archCenter = archCenterY * archNcolumns + archCenterX;
-
-  while (!circGraph_queue.empty() && nMapped != dag.size()) {
-    uint32_t qc = circGraph_queue.front();
-    uint32_t hc = std::numeric_limits<unsigned int>::max(); // hardwarCenter
-    // center mapping
-    if (firstCenter) {
-      hc = archCenter;
-      qubitIndices[qc] = hc;
-      hwIndices[hc] = qc;
-      firstCenter = false;
-      nMapped++;
-    } else if (qubitIndices[qc] == std::numeric_limits<unsigned int>::max()) {
-
-      // ref loc
-      std::vector<int> refLoc;
-      for (auto i : circGraph_neighbor[qc]) {
-        if (qubitIndices[i.first] != std::numeric_limits<unsigned int>::max()) {
-          refLoc.push_back(qubitIndices[i.first]);
->>>>>>> bdcf2ed6
-        }
-      }
-<<<<<<< HEAD
-      mapAllPossibleGates(frontLayer, lookaheadLayer);
-      reassignGatesToLayers(frontLayer.getGates(), lookaheadLayer.getGates());
-      if (this->parameters->verbose) {
-        printLayers();
-=======
-
-      // candidate loc
-      std::vector<std::pair<int, int>> distCandiLoc;
-      std::vector<int> initCandiLoc;
-      for (int i = 0; i < archNpositions; i++) {
-        if (hwIndices[i] == std::numeric_limits<unsigned int>::max()) {
-          initCandiLoc.push_back(i);
-        }
-      }
-      for (auto v : initCandiLoc) {
-        int distSum = 0;
-        for (auto r : refLoc) {
-          int dist = std::abs(v % archNcolumns - r % archNcolumns) +
-                     std::abs(v / archNcolumns - r / archNcolumns);
-          distSum += dist;
-        }
-        distCandiLoc.emplace_back(v, distSum);
->>>>>>> bdcf2ed6
-      }
-      sort(distCandiLoc.begin(), distCandiLoc.end(),
-           [](std::pair<int, int> a, std::pair<int, int> b) {
-             return a.second < b.second;
-           });
-
-      // find position
-      hc = distCandiLoc[0].first;
-      qubitIndices[qc] = hc;
-      hwIndices[hc] = qc;
-      nMapped++;
-    } else {
-      hc = qubitIndices[qc];
-    }
-
-    // neighbor mapping
-    if (!circGraph_neighbor[qc].empty()) {
-      int idx_qc_n = 0;
-      std::vector<int> qc_n;
-      for (auto i : circGraph_neighbor[qc]) {
-        if (qubitIndices[i.first] != std::numeric_limits<unsigned int>::max())
-          continue;
-        if (idx_qc_n >= 4)
-          continue;
-        else {
-          qc_n.push_back(i.first);
-          idx_qc_n++;
-        }
-      }
-      std::vector<int> hw_n;
-      if (hc != std::numeric_limits<unsigned int>::max() && qc_n.size() > 0) {
-        if ((hc + 1) % archNcolumns != 0 &&
-            hwIndices[hc + 1] == std::numeric_limits<unsigned int>::max())
-          hw_n.push_back(hc + 1); // right
-        if (hc / archNcolumns < (archNrows - 1) &&
-            hwIndices[hc + archNcolumns] ==
-                std::numeric_limits<unsigned int>::max())
-          hw_n.push_back(hc + archNcolumns); // down
-        if (hc % archNcolumns != 0 &&
-            hwIndices[hc - 1] == std::numeric_limits<unsigned int>::max())
-          hw_n.push_back(hc - 1); // left
-        if (hc > archNcolumns && hwIndices[hc - archNcolumns] ==
-                                     std::numeric_limits<unsigned int>::max())
-          hw_n.push_back(hc - archNcolumns); // up
-      }
-
-      int minSize = std::min(qc_n.size(), hw_n.size());
-      for (int i = 0; i < minSize; i++) {
-        int qc_i = qc_n[i];
-        int hw_i = hw_n[i];
-        qubitIndices[qc_i] = hw_i;
-        hwIndices[hw_i] = qc_i;
-        nMapped++;
-      }
-    }
-    circGraph_queue.pop();
-  }
-<<<<<<< HEAD
-  if (this->parameters->verbose) {
-    std::cout << "Total nSwaps: " << nSwaps << '\n';
-    std::cout << "Total nMoves: " << nMoves << '\n';
-  }
-=======
->>>>>>> bdcf2ed6
-}
+}
+//
+// void NeutralAtomMapper::graphMatching(std::vector<CoordIndex>& qubitIndices,
+//                                       std::vector<CoordIndex>& hwIndices,
+//                                       const qc::DAG& dag) {
+//   auto archNqubits = arch->getNqubits();
+//   auto archNpositions = arch->getNpositions();
+//   auto archNrows = arch->getNrows();
+//   auto archNcolumns = arch->getNcolumns();
+//   // interaction graph
+//   std::vector<std::vector<double>> circGraph(
+//       dag.size(), std::vector<double>(dag.size(), 0.0));
+//   std::vector<std::pair<int, std::pair<int, double>>> circGraph_degree(
+//       dag.size());
+//   std::vector<std::vector<std::pair<int, double>>> circGraph_neighbor(
+//       dag.size());
+//   for (uint32_t qubit = 0; qubit < dag.size(); ++qubit) {
+//     for (auto opPtr : dag[qubit]) {
+//       auto* op = opPtr->get();
+//       if (op->getUsedQubits().size() > 1) {
+//         for (auto i : op->getUsedQubits()) {
+//           if (i != qubit) {
+//             circGraph[qubit][i] += 1;
+//           }
+//         }
+//       }
+//     }
+//   }
+//
+//   // generate graph matching queue
+//   for (uint32_t qubit = 0; qubit < dag.size(); qubit++) {
+//     int cnt = 0;
+//     double sum = 0;
+//     for (uint32_t i = 0; i < dag.size(); i++) {
+//       double weight = circGraph[qubit][i];
+//       if (weight > 0) {
+//         cnt++;
+//         sum += weight;
+//         circGraph_neighbor[qubit].emplace_back(i, weight);
+//       }
+//     }
+//     circGraph_degree[qubit] = std::make_pair(qubit, std::make_pair(cnt,
+//     sum));
+//   }
+//   sort(circGraph_degree.begin(), circGraph_degree.end(),
+//        [](std::pair<int, std::pair<int, double>> a,
+//           std::pair<int, std::pair<int, double>> b) {
+//          if (a.second.first == b.second.first)
+//            return a.second.second > b.second.second;
+//          else
+//            return a.second.first > b.second.first;
+//        });
+//   std::queue<uint32_t> circGraph_queue;
+//   for (const auto i : circGraph_degree) {
+//     circGraph_queue.push(i.first);
+//   }
+//   for (auto& innerVec : circGraph_neighbor) {
+//     sort(innerVec.begin(), innerVec.end(),
+//          [](std::pair<int, double>& a, std::pair<int, double>& b) {
+//            return a.second > b.second;
+//          });
+//   }
+//
+//   // graph matching
+//   bool firstCenter = true;
+//   uint32_t nMapped = 0;
+//   uint32_t archCenterX =
+//       (archNcolumns % 2 == 0) ? (archNcolumns / 2 - 1) : (archNcolumns - 1) /
+//       2;
+//   uint32_t archCenterY =
+//       (archNrows % 2 == 0) ? (archNrows / 2 - 1) : (archNrows - 1) / 2;
+//   uint32_t archCenter = archCenterY * archNcolumns + archCenterX;
+//
+//   while (!circGraph_queue.empty() && nMapped != dag.size()) {
+//     uint32_t qc = circGraph_queue.front();
+//     uint32_t hc = std::numeric_limits<unsigned int>::max(); // hardwarCenter
+//     // center mapping
+//     if (firstCenter) {
+//       hc = archCenter;
+//       qubitIndices[qc] = hc;
+//       hwIndices[hc] = qc;
+//       firstCenter = false;
+//       nMapped++;
+//     } else if (qubitIndices[qc] == std::numeric_limits<unsigned int>::max())
+//     {
+//
+//       // ref loc
+//       std::vector<int> refLoc;
+//       for (auto i : circGraph_neighbor[qc]) {
+//         if (qubitIndices[i.first] != std::numeric_limits<unsigned
+//         int>::max()) {
+//           refLoc.push_back(qubitIndices[i.first]);
+//         }
+//       }
+//
+//       // candidate loc
+//       std::vector<std::pair<int, int>> distCandiLoc;
+//       std::vector<int> initCandiLoc;
+//       for (int i = 0; i < archNpositions; i++) {
+//         if (hwIndices[i] == std::numeric_limits<unsigned int>::max()) {
+//           initCandiLoc.push_back(i);
+//         }
+//       }
+//       for (auto v : initCandiLoc) {
+//         int distSum = 0;
+//         for (auto r : refLoc) {
+//           int dist = std::abs(v % archNcolumns - r % archNcolumns) +
+//                      std::abs(v / archNcolumns - r / archNcolumns);
+//           distSum += dist;
+//         }
+//         distCandiLoc.emplace_back(v, distSum);
+//       }
+//       sort(distCandiLoc.begin(), distCandiLoc.end(),
+//            [](std::pair<int, int> a, std::pair<int, int> b) {
+//              return a.second < b.second;
+//            });
+//
+//       // find position
+//       hc = distCandiLoc[0].first;
+//       qubitIndices[qc] = hc;
+//       hwIndices[hc] = qc;
+//       nMapped++;
+//     } else {
+//       hc = qubitIndices[qc];
+//     }
+//
+//     // neighbor mapping
+//     if (!circGraph_neighbor[qc].empty()) {
+//       int idx_qc_n = 0;
+//       std::vector<int> qc_n;
+//       for (auto i : circGraph_neighbor[qc]) {
+//         if (qubitIndices[i.first] != std::numeric_limits<unsigned
+//         int>::max())
+//           continue;
+//         if (idx_qc_n >= 4)
+//           continue;
+//         else {
+//           qc_n.push_back(i.first);
+//           idx_qc_n++;
+//         }
+//       }
+//       std::vector<int> hw_n;
+//       if (hc != std::numeric_limits<unsigned int>::max() && qc_n.size() > 0)
+//       {
+//         if ((hc + 1) % archNcolumns != 0 &&
+//             hwIndices[hc + 1] == std::numeric_limits<unsigned int>::max())
+//           hw_n.push_back(hc + 1); // right
+//         if (hc / archNcolumns < (archNrows - 1) &&
+//             hwIndices[hc + archNcolumns] ==
+//                 std::numeric_limits<unsigned int>::max())
+//           hw_n.push_back(hc + archNcolumns); // down
+//         if (hc % archNcolumns != 0 &&
+//             hwIndices[hc - 1] == std::numeric_limits<unsigned int>::max())
+//           hw_n.push_back(hc - 1); // left
+//         if (hc > archNcolumns && hwIndices[hc - archNcolumns] ==
+//                                      std::numeric_limits<unsigned
+//                                      int>::max())
+//           hw_n.push_back(hc - archNcolumns); // up
+//       }
+//
+//       int minSize = std::min(qc_n.size(), hw_n.size());
+//       for (int i = 0; i < minSize; i++) {
+//         int qc_i = qc_n[i];
+//         int hw_i = hw_n[i];
+//         qubitIndices[qc_i] = hw_i;
+//         hwIndices[hw_i] = qc_i;
+//         nMapped++;
+//       }
+//     }
+//     circGraph_queue.pop();
+//   }
+// }
 
 void NeutralAtomMapper::mapAllPossibleGates(NeutralAtomLayer& frontLayer,
                                             NeutralAtomLayer& lookaheadLayer) {
@@ -362,25 +298,14 @@
   }
 }
 
-<<<<<<< HEAD
-qc::QuantumComputation NeutralAtomMapper::convertToAod() {
-  // decompose SWAP gates
-  qc::CircuitOptimizer::decomposeSWAP(mappedQc, false);
-  qc::CircuitOptimizer::replaceMCXWithMCZ(mappedQc);
-  qc::CircuitOptimizer::singleQubitGateFusion(mappedQc);
-  qc::CircuitOptimizer::flattenOperations(mappedQc);
-  // decompose AOD moves
-  MoveToAodConverter aodScheduler(*arch);
-  mappedQcAOD = aodScheduler.schedule(mappedQc);
-  if (this->parameters->verbose) {
-=======
 void NeutralAtomMapper::decomposeBridgeGates(qc::QuantumComputation& qc) {
   auto it = qc.begin();
   while (it != qc.end()) {
     if ((*it)->isStandardOperation() && (*it)->getType() == qc::Bridge) {
       const auto targets = (*it)->getTargets();
       it = qc.erase(it);
-      for (const auto& bridgeOp : this->arch.getBridgeCircuit(targets.size())) {
+      for (const auto& bridgeOp :
+           this->arch->getBridgeCircuit(targets.size())) {
         const auto bridgeQubits = bridgeOp->getUsedQubits();
         if (bridgeOp->getType() == qc::OpType::H) {
           it = qc.insert(it, std::make_unique<qc::StandardOperation>(
@@ -397,26 +322,22 @@
   }
 }
 
-qc::QuantumComputation
-NeutralAtomMapper::convertToAod(qc::QuantumComputation& qc) {
+qc::QuantumComputation NeutralAtomMapper::convertToAod() {
   // decompose SWAP gates
-  qc::CircuitOptimizer::decomposeSWAP(qc, false);
-  decomposeBridgeGates(qc);
-  qc::CircuitOptimizer::replaceMCXWithMCZ(qc);
-  qc::CircuitOptimizer::singleQubitGateFusion(qc);
-  qc::CircuitOptimizer::flattenOperations(qc);
+  qc::CircuitOptimizer::decomposeSWAP(mappedQc, false);
+  decomposeBridgeGates(mappedQc);
+  qc::CircuitOptimizer::replaceMCXWithMCZ(mappedQc);
+  qc::CircuitOptimizer::singleQubitGateFusion(mappedQc);
+  qc::CircuitOptimizer::flattenOperations(mappedQc);
   // decompose AOD moves
-  // MoveToAodConverter aodScheduler(arch);
-  MoveToAodConverter aodScheduler(arch, this->hardwareQubits);
-  mappedQcAOD = aodScheduler.schedule(qc);
-  if (this->parameters.verbose) {
->>>>>>> bdcf2ed6
+  MoveToAodConverter aodScheduler(*arch, hardwareQubits);
+  mappedQcAOD = aodScheduler.schedule(mappedQc);
+  if (this->parameters->verbose) {
     std::cout << "nMoveGroups: " << aodScheduler.getNMoveGroups() << '\n';
   }
   return mappedQcAOD;
 }
 
-<<<<<<< HEAD
 void NeutralAtomMapper::reassignGatesToLayers(const GateList& frontGates,
                                               const GateList& lookaheadGates) {
   // assign gates to gates or shuttling
@@ -447,8 +368,6 @@
   }
 }
 
-=======
->>>>>>> bdcf2ed6
 void NeutralAtomMapper::mapGate(const qc::Operation* op) {
   if (this->parameters->verbose) {
     std::cout << "mapped " << op->getName() << " ";
@@ -528,19 +447,15 @@
 void NeutralAtomMapper::updateBlockedQubits(HwQubits qubits) {
   // save to lastSwaps
   this->lastBlockedQubits.emplace_back(
-<<<<<<< HEAD
-      this->hardwareQubits.getBlockedQubits({swap.first, swap.second}));
+      this->hardwareQubits.getBlockedQubits(qubits));
   if (this->lastBlockedQubits.size() > this->arch->getNcolumns()) {
-=======
-      this->hardwareQubits.getBlockedQubits(qubits));
-  if (this->lastBlockedQubits.size() > this->arch.getNcolumns()) {
->>>>>>> bdcf2ed6
     this->lastBlockedQubits.pop_front();
   }
 }
 
 void NeutralAtomMapper::applySwap(Swap swap) {
   nSwaps++;
+
   this->mapping.applySwap(swap);
   // convert circuit qubits to CoordIndex and append to mappedQc
   auto idxFirst = this->hardwareQubits.getCoordIndex(swap.first);
@@ -582,11 +497,12 @@
   }
   nMoves++;
 }
-void NeutralAtomMapper::applyBridge(const Bridge& bridge) {
+void NeutralAtomMapper::applyBridge(NeutralAtomLayer& frontLayer,
+                                    const Bridge& bridge) {
   const auto coordIndices = this->hardwareQubits.getCoordIndices(bridge.second);
   mappedQc.bridge(coordIndices);
 
-  if (this->parameters.verbose) {
+  if (this->parameters->verbose) {
     std::cout << "bridged " << bridge.first->getName() << " ";
     for (auto qubit : bridge.second) {
       std::cout << qubit << " ";
@@ -597,15 +513,14 @@
   // // remove gate from frontLayer
   const auto* op = bridge.first;
   frontLayer.removeGatesAndUpdate({op});
-  this->executedCommutingGates.emplace_back(op);
 
   nBridges++;
 }
 
 Swap NeutralAtomMapper::findBestSwap(const Swap& lastSwap) {
   // compute necessary movements
-  auto swapsFront = initSwaps(this->frontLayer.getGates());
-  auto swapsLookahead = initSwaps(this->lookaheadLayer.getGates());
+  auto swapsFront = initSwaps(this->frontLayerGate);
+  auto swapsLookahead = initSwaps(this->lookaheadLayerGate);
   setTwoQubitSwapWeight(swapsFront.second);
 
   // evaluate swaps based on cost function
@@ -694,7 +609,7 @@
 Bridges NeutralAtomMapper::getShortestBridges() const {
   Bridges allBridges;
   size_t minBridgeLength = std::numeric_limits<size_t>::max();
-  for (const auto* const op : this->frontLayer.getGates()) {
+  for (const auto* const op : this->frontLayerGate) {
     if (op->getUsedQubits().size() == 2) {
       auto usedQuBits = op->getUsedQubits();
       auto usedHwQubits = this->mapping.getHwQubits(usedQuBits);
@@ -714,13 +629,13 @@
 CoordIndices NeutralAtomMapper::computeCurrentCoordUsages() const {
   CoordIndices coordUsages(mappedQc.getNqubits(), 0);
   // in front layer
-  for (const auto* const op : this->frontLayer.getGates()) {
+  for (const auto* const op : this->frontLayerGate) {
     for (const auto qubit : op->getUsedQubits()) {
       coordUsages[hardwareQubits.getCoordIndex(mapping.getHwQubit(qubit))]++;
     }
   }
   // in mapped qc, go backwards same length as front layer
-  auto nFrontLayerGates = this->frontLayer.getGates().size();
+  auto nFrontLayerGates = this->frontLayerGate.size();
   auto it = this->mappedQc.rbegin();
   while (it != this->mappedQc.rend() && nFrontLayerGates > 0) {
     for (const auto coordIdx : (*it)->getUsedQubits()) {
@@ -765,8 +680,8 @@
       auto nearSecond = this->flyingAncillas.getCoordIndex(nearSecondIdx);
       if (usedQubits.size() == 2) {
         // both directions possible, check if reversed is better
-        if (this->arch.getEuclideanDistance(nearFirstIdx, move.first) <
-            this->arch.getEuclideanDistance(nearSecondIdx, move.second)) {
+        if (this->arch->getEuclideanDistance(nearFirstIdx, move.first) <
+            this->arch->getEuclideanDistance(nearSecondIdx, move.second)) {
           bestFA.q1 = move.second;
           bestFA.q2 = move.first;
           bestFA.origin = nearSecond;
@@ -793,12 +708,12 @@
   // compute the change in total distance
   auto distanceChangeFront =
       swapCostPerLayer(swap, swapCloseByFront, swapExactFront) /
-      static_cast<qc::fp>(this->frontLayer.getGates().size());
+      static_cast<qc::fp>(this->frontLayerGate.size());
   qc::fp distanceChangeLookahead = 0;
-  if (!this->lookaheadLayer.getGates().empty()) {
+  if (!this->lookaheadLayerGate.empty()) {
     distanceChangeLookahead =
         swapCostPerLayer(swap, swapCloseByLookahead, swapExactLookahead) /
-        static_cast<qc::fp>(this->lookaheadLayer.getGates().size());
+        static_cast<qc::fp>(this->lookaheadLayerGate.size());
   }
   auto cost = parameters->lookaheadWeightSwaps * distanceChangeLookahead +
               distanceChangeFront;
@@ -1005,6 +920,20 @@
       qubitQueue.emplace(totalDist, nearbyQubit);
     }
   }
+  // find gate and move it to the shuttling layer
+  auto idxFrontGate =
+      std::find(this->frontLayerGate.begin(), this->frontLayerGate.end(), op);
+  if (idxFrontGate != this->frontLayerGate.end()) {
+    this->frontLayerGate.erase(idxFrontGate);
+    this->frontLayerShuttling.emplace_back(op);
+  }
+  // remove from lookahead layer if there
+  auto idxLookaheadGate = std::find(this->lookaheadLayerGate.begin(),
+                                    this->lookaheadLayerGate.end(), op);
+  if (idxLookaheadGate != this->lookaheadLayerGate.end()) {
+    this->lookaheadLayerGate.erase(idxLookaheadGate);
+    this->lookaheadLayerShuttling.emplace_back(op);
+  }
   return {};
 }
 
@@ -1107,6 +1036,20 @@
       }
       if (minimalDistance == std::numeric_limits<SwapDistance>::max()) {
         // not possible to move to position
+        // move gate to shuttling layer
+        auto idxFrontGate = std::find(this->frontLayerGate.begin(),
+                                      this->frontLayerGate.end(), op);
+        if (idxFrontGate != this->frontLayerGate.end()) {
+          this->frontLayerGate.erase(idxFrontGate);
+          this->frontLayerShuttling.emplace_back(op);
+        }
+        // remove from lookahead layer if there
+        auto idxLookaheadGate = std::find(this->lookaheadLayerGate.begin(),
+                                          this->lookaheadLayerGate.end(), op);
+        if (idxLookaheadGate != this->lookaheadLayerGate.end()) {
+          this->lookaheadLayerGate.erase(idxLookaheadGate);
+          this->lookaheadLayerShuttling.emplace_back(op);
+        }
         return {};
       }
       minimalDistances.emplace_back(gateQubit, minimalDistancePosQubit,
@@ -1230,26 +1173,20 @@
 
 qc::fp NeutralAtomMapper::moveCost(const AtomMove& move) {
   qc::fp cost = 0;
-  auto frontCost = moveCostPerLayer(move, this->frontLayer.getGates()) /
-                   static_cast<qc::fp>(this->frontLayer.getGates().size());
+  auto frontCost = moveCostPerLayer(move, this->frontLayerShuttling) /
+                   static_cast<qc::fp>(this->frontLayerShuttling.size());
   cost += frontCost;
-  if (!lookaheadLayer.getGates().empty()) {
+  if (!lookaheadLayerShuttling.empty()) {
     auto lookaheadCost =
-<<<<<<< HEAD
         moveCostPerLayer(move, this->lookaheadLayerShuttling) /
         static_cast<qc::fp>(this->lookaheadLayerShuttling.size());
     cost += parameters->lookaheadWeightMoves * lookaheadCost;
-=======
-        moveCostPerLayer(move, this->lookaheadLayer.getGates()) /
-        static_cast<qc::fp>(this->lookaheadLayer.getGates().size());
-    cost += parameters.lookaheadWeightMoves * lookaheadCost;
->>>>>>> bdcf2ed6
   }
   if (!this->lastMoves.empty()) {
     auto parallelCost = parameters->shuttlingTimeWeight *
                         parallelMoveCost(move) /
                         static_cast<qc::fp>(this->lastMoves.size()) /
-                        static_cast<qc::fp>(this->frontLayer.getGates().size());
+                        static_cast<qc::fp>(this->frontLayerShuttling.size());
     cost += parallelCost;
   }
 
@@ -1448,14 +1385,14 @@
 
 MoveCombs NeutralAtomMapper::getAllMoveCombinations() {
   MoveCombs allMoves;
-  for (const auto& op : this->frontLayer.getGates()) {
+  for (const auto& op : this->frontLayerShuttling) {
     auto usedQubits = op->getUsedQubits();
     auto usedHwQubits = this->mapping.getHwQubits(usedQubits);
     auto usedCoordsSet = this->hardwareQubits.getCoordIndices(usedHwQubits);
     auto usedCoords =
         std::vector<CoordIndex>(usedCoordsSet.begin(), usedCoordsSet.end());
     auto bestPos = getBestMovePos(usedCoords);
-    if (this->parameters.verbose) {
+    if (this->parameters->verbose) {
       std::cout << "bestPos: ";
       for (auto qubit : bestPos) {
         std::cout << qubit << " ";
@@ -1646,12 +1583,13 @@
   auto usedQubits = targetOp->getUsedQubits();
 }
 
-size_t NeutralAtomMapper::shuttlingBasedMapping(size_t i) {
+size_t NeutralAtomMapper::shuttlingBasedMapping(
+    NeutralAtomLayer& frontLayer, NeutralAtomLayer& lookaheadLayer, size_t i) {
   while (!this->frontLayerShuttling.empty()) {
     GateList gatesToExecute;
     while (gatesToExecute.empty()) {
       ++i;
-      if (this->parameters.verbose) {
+      if (this->parameters->verbose) {
         std::cout << "iteration " << i << '\n';
       }
       auto bestComb = findBestAtomMove();
@@ -1676,10 +1614,9 @@
       }
       gatesToExecute = getExecutableGates(frontLayer.getGates());
     }
-    mapAllPossibleGates(frontLayer);
-    lookaheadLayer.initLayerOffset(frontLayer.getIteratorOffset());
+    mapAllPossibleGates(frontLayer, lookaheadLayer);
     reassignGatesToLayers(frontLayer.getGates(), lookaheadLayer.getGates());
-    if (this->parameters.verbose) {
+    if (this->parameters->verbose) {
       printLayers();
     }
   }
@@ -1813,37 +1750,39 @@
          fidMoves * parameters->shuttlingWeight;
 }
 
-void NeutralAtomMapper::reassignGatesToLayers(const GateList& frontGates,
-                                              const GateList& lookaheadGates) {
-  // assign gates to gates or shuttling
-  this->frontLayerGate.clear();
-  this->frontLayerShuttling.clear();
-  for (const auto& gate : frontGates) {
-    if (swapGateBetter(gate)) {
-      this->frontLayerGate.emplace_back(gate);
-    } else {
-      this->frontLayerShuttling.emplace_back(gate);
-    }
-  }
-
-  this->lookaheadLayerGate.clear();
-  this->lookaheadLayerShuttling.clear();
-  for (const auto& gate : lookaheadGates) {
-    if (swapGateBetter(gate)) {
-      this->lookaheadLayerGate.emplace_back(gate);
-    } else {
-      this->lookaheadLayerShuttling.emplace_back(gate);
-    }
-  }
-}
+// void NeutralAtomMapper::reassignGatesToLayers(const GateList& frontGates,
+//                                               const GateList& lookaheadGates)
+//                                               {
+//   // assign gates to gates or shuttling
+//   this->frontLayerGate.clear();
+//   this->frontLayerShuttling.clear();
+//   for (const auto& gate : frontGates) {
+//     if (swapGateBetter(gate)) {
+//       this->frontLayerGate.emplace_back(gate);
+//     } else {
+//       this->frontLayerShuttling.emplace_back(gate);
+//     }
+//   }
+//
+//   this->lookaheadLayerGate.clear();
+//   this->lookaheadLayerShuttling.clear();
+//   for (const auto& gate : lookaheadGates) {
+//     if (swapGateBetter(gate)) {
+//       this->lookaheadLayerGate.emplace_back(gate);
+//     } else {
+//       this->lookaheadLayerShuttling.emplace_back(gate);
+//     }
+//   }
+// }
+
 void NeutralAtomMapper::prepareAncillas(size_t nQubits) {
   // Compute number of flying ancillas
-  auto nAncillas = arch.getNqubits() - nQubits;
+  auto nAncillas = arch->getNqubits() - nQubits;
 
   mappedQc = qc::QuantumComputation(nQubits);
   mappedQc.addAncillaryRegister(nAncillas, "a");
   // remove ancillas from hardware qubit mapping
-  for (auto i = nQubits; i < arch.getNqubits(); ++i) {
+  for (auto i = nQubits; i < arch->getNqubits(); ++i) {
     hardwareQubits.removeHwQubit(i);
   }
   // remove qubits from flying ancillas
@@ -1852,37 +1791,39 @@
   }
 }
 
-size_t NeutralAtomMapper::gateBasedMapping(size_t i) {
+size_t NeutralAtomMapper::gateBasedMapping(NeutralAtomLayer& frontLayer,
+                                           NeutralAtomLayer& lookaheadLayer,
+                                           size_t i) {
   // first do all gate based mapping gates
   while (!this->frontLayerGate.empty()) {
-    // GateList gatesToExecute;
-    // while (gatesToExecute.empty()) {
-    ++i;
-    if (this->parameters.verbose) {
-      std::cout << "iteration " << i << '\n';
-    }
-
-    auto bestSwap = findBestSwap(lastSwap);
-    auto bestBridge = findBestBridge();
-
-    // const auto swapOrBridge = compareSwapAndBridge(bestSwap, bestBridge);
-    MappingMethod swapOrBridge = MappingMethod::SwapMethod;
-
-    if (swapOrBridge == MappingMethod::SwapMethod) {
-      lastSwap = bestSwap;
-      updateBlockedQubits(bestSwap);
-      applySwap(bestSwap);
-    } else {
-      updateBlockedQubits({bestBridge.second.begin(), bestBridge.second.end()});
-      applyBridge(bestBridge);
-    }
-
-    //   gatesToExecute = getExecutableGates(frontLayer.getGates());
-    // }
-    mapAllPossibleGates(frontLayer);
-    lookaheadLayer.initLayerOffset(frontLayer.getIteratorOffset());
+    GateList gatesToExecute;
+    while (gatesToExecute.empty()) {
+      ++i;
+      if (this->parameters->verbose) {
+        std::cout << "iteration " << i << '\n';
+      }
+
+      auto bestSwap = findBestSwap(lastSwap);
+      auto bestBridge = findBestBridge();
+
+      const auto swapOrBridge = compareSwapAndBridge(bestSwap, bestBridge);
+      // MappingMethod swapOrBridge = MappingMethod::SwapMethod;
+
+      if (swapOrBridge == MappingMethod::SwapMethod) {
+        lastSwap = bestSwap;
+        updateBlockedQubits(bestSwap);
+        applySwap(bestSwap);
+      } else {
+        updateBlockedQubits(
+            {bestBridge.second.begin(), bestBridge.second.end()});
+        applyBridge(frontLayer, bestBridge);
+      }
+
+      gatesToExecute = getExecutableGates(frontLayer.getGates());
+    }
+    mapAllPossibleGates(frontLayer, lookaheadLayer);
     reassignGatesToLayers(frontLayer.getGates(), lookaheadLayer.getGates());
-    if (this->parameters.verbose) {
+    if (this->parameters->verbose) {
       printLayers();
     }
   }
@@ -2268,8 +2209,8 @@
 NeutralAtomMapper::returnClosestAncillaCoord(const CoordIndex& c_target,
                                              const CoordIndices& excludeCoords,
                                              qc::QuantumComputation& qc) {
-  auto const originalVector = this->arch.getVector(
-      c_target + arch.getNcolumns(), c_target); // startCoord, targetCoord
+  auto const originalVector = this->arch->getVector(
+      c_target + arch->getNcolumns(), c_target); // startCoord, targetCoord
   auto const originalDirection = originalVector.direction;
   auto AncillaTargets = this->hardwareQubits.findClosestAncillaCoord(
       c_target, originalDirection, qc.getNqubits(), excludeCoords);
@@ -2281,20 +2222,20 @@
   // swap distance reduction
   qc::fp const swapDistReduction =
       swapDistanceReduction(bestSwap, this->frontLayerGate) +
-      this->parameters.lookaheadWeightSwaps *
+      this->parameters->lookaheadWeightSwaps *
           swapDistanceReduction(bestSwap, this->lookaheadLayerGate);
 
   // bridge distance reduction
   qc::fp const bridgeDistReduction = bestBridge.second.size() - 2;
 
   // fidelity comparison
-  qc::fp const swapFidelity = this->arch.getGateAverageFidelity("swap") *
-                              std::exp(-this->arch.getGateTime("swap") /
-                                       this->arch.getDecoherenceTime());
+  qc::fp const swapFidelity = this->arch->getGateAverageFidelity("swap") *
+                              std::exp(-this->arch->getGateTime("swap") /
+                                       this->arch->getDecoherenceTime());
   std::string bridgeName = "bridge" + std::to_string(bestBridge.second.size());
-  qc::fp const bridgeFidelity = this->arch.getGateAverageFidelity(bridgeName) *
-                                std::exp(-this->arch.getGateTime(bridgeName) /
-                                         this->arch.getDecoherenceTime());
+  qc::fp const bridgeFidelity = this->arch->getGateAverageFidelity(bridgeName) *
+                                std::exp(-this->arch->getGateTime(bridgeName) /
+                                         this->arch->getDecoherenceTime());
   if (swapDistReduction * swapFidelity > bridgeDistReduction * bridgeFidelity) {
     return MappingMethod::SwapMethod;
   } else {
