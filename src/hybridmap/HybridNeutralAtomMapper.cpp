--- conflicted
+++ resolved
@@ -841,11 +841,7 @@
             continue;
           }
           auto hwQubit = this->mapping.getHwQubit(qubit);
-<<<<<<< HEAD
-          auto dist    = this->arch->getEuclidianDistance(
-=======
-          auto dist    = this->arch.getEuclideanDistance(
->>>>>>> 7604d328
+          auto dist    = this->arch->getEuclideanDistance(
               this->hardwareQubits.getCoordIndex(hwQubit),
               this->hardwareQubits.getCoordIndex(toMoveHwQubit));
           distanceBefore += dist;
@@ -856,11 +852,7 @@
             continue;
           }
           auto hwQubit = this->mapping.getHwQubit(qubit);
-<<<<<<< HEAD
-          auto dist    = this->arch->getEuclidianDistance(
-=======
-          auto dist    = this->arch.getEuclideanDistance(
->>>>>>> 7604d328
+          auto dist    = this->arch->getEuclideanDistance(
               this->hardwareQubits.getCoordIndex(hwQubit), move.second);
           distanceAfter += dist;
         }
