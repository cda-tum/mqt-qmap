--- conflicted
+++ resolved
@@ -139,12 +139,8 @@
   for (uint32_t i = 0; i < this->getNcolumns() && i < interactionRadius; i++) {
     for (uint32_t j = i; j < this->getNrows(); j++) {
       const auto dist = NeutralAtomArchitecture::getEuclideanDistance(
-<<<<<<< HEAD
-          Location(0, 0), Location(i, j));
-=======
           Location{0.0, 0.0},
           Location{static_cast<double>(i), static_cast<double>(j)});
->>>>>>> 9fb895bb
       if (dist <= interactionRadius) {
         if (dist == 0) {
           continue;
