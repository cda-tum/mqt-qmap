//
// This file is part of the MQT QMAP library released under the MIT license.
// See README.md or go to https://github.com/cda-tum/qmap for more information.
//

#include "hybridmap/NeutralAtomLayer.hpp"

#include "Definitions.hpp"
#include "hybridmap/NeutralAtomDefinitions.hpp"
#include "ir/operations/OpType.hpp"
#include "ir/operations/Operation.hpp"

#include <algorithm>
#include <cstdint>
#include <iterator>
#include <set>
#include <vector>

namespace na {

void NeutralAtomLayer::updateByQubits(
    const std::set<qc::Qubit>& qubitsToUpdate) {
  updateCandidatesByQubits(qubitsToUpdate);
  candidatesToGates(qubitsToUpdate);
}

std::vector<uint32_t> NeutralAtomLayer::getIteratorOffset() {
  std::vector<uint32_t> offset;
  offset.reserve(dag.size());
  for (uint32_t i = 0; i < this->dag.size(); ++i) {
    offset.emplace_back(static_cast<uint32_t>(
        std::distance(this->dag[i].begin(), this->iterators[i])));
  }
  return offset;
}

void NeutralAtomLayer::initAllQubits() {
  std::set<qc::Qubit> allQubits;
  for (uint32_t i = 0; i < this->dag.size(); ++i) {
    allQubits.emplace(i);
  }
  updateByQubits(allQubits);
}

void NeutralAtomLayer::updateCandidatesByQubits(
    const std::set<qc::Qubit>& qubitsToUpdate) {
  for (const auto& qubit : qubitsToUpdate) {
    while (iterators[qubit] < ends[qubit]) {
      auto* op = (*iterators[qubit])->get();
      // check if operation commutes with gates and candidates
      auto commutes = commutesWithAtQubit(gates, op, qubit) &&
                      commutesWithAtQubit(candidates[qubit], op, qubit);
      if (commutes) {
        candidates[qubit].emplace_back(op);
        iterators[qubit]++;
      } else {
<<<<<<< HEAD
=======
        // continue if following gates commute
        bool commutes = true;
        while (commutes && tempIter < this->dag[qubit].end()) {
          auto* nextOp = (*tempIter)->get();
          commutes = commutesWithAtQubit(gates, nextOp, qubit) &&
                     commutesWithAtQubit(candidates[qubit], nextOp, qubit);
          if (commutes) {
            if (nextOp->getUsedQubits().size() == 1) {
              mappedSingleQubitGates.emplace_back(nextOp);
            } else { // not executable but commutes
              candidates[qubit].emplace_back(nextOp);
            }
          }
          tempIter++;
        }
>>>>>>> 3340f6fc
        break;
      }
    }
  }
}

void NeutralAtomLayer::candidatesToGates(
    const std::set<qc::Qubit>& qubitsToUpdate) {
  newGates.clear();
  for (const auto& qubit : qubitsToUpdate) {
    // operations moved from candidates to gates have to be removed afterward
    std::vector<const qc::Operation*> toRemove;
    for (const auto* opPointer : candidates[qubit]) {
      // check if gate is candidate for all qubits it uses
      bool inFrontLayer = true;
      for (const auto& opQubit : opPointer->getUsedQubits()) {
        if (qubit == opQubit) {
          continue;
        }
        if (std::find(candidates[opQubit].begin(), candidates[opQubit].end(),
                      opPointer) == candidates[opQubit].end()) {
          inFrontLayer = false;
          break;
        }
      }
      if (inFrontLayer) {
        gates.emplace_back(opPointer);
        newGates.emplace_back(opPointer);
        // remove from candidacy of other qubits
        for (const auto& opQubit : opPointer->getUsedQubits()) {
          if (qubit == opQubit) {
            continue;
          }
          candidates[opQubit].erase(std::find(candidates[opQubit].begin(),
                                              candidates[opQubit].end(),
                                              opPointer));
        }

        toRemove.emplace_back(opPointer);
      }
    }
    // remove from candidacy of this qubit
    // has to be done now to not change iterating list
    for (const auto* opPointer : toRemove) {
      candidates[qubit].erase(std::find(candidates[qubit].begin(),
                                        candidates[qubit].end(), opPointer));
    }
  }
}

void NeutralAtomLayer::removeGatesAndUpdate(const GateList& gatesToRemove) {
  std::set<qc::Qubit> qubitsToUpdate;
  for (const auto& gate : gatesToRemove) {
    if (std::find(gates.begin(), gates.end(), gate) != gates.end()) {
      gates.erase(std::find(gates.begin(), gates.end(), gate));
      auto usedQubits = gate->getUsedQubits();
      qubitsToUpdate.insert(usedQubits.begin(), usedQubits.end());
    }
  }
  updateByQubits(qubitsToUpdate);
}

// Commutation

<<<<<<< HEAD
bool commutesWithAtQubit(const GateList& layer, const qc::Operation* opPointer,
                         const qc::Qubit& qubit) {
=======
bool NeutralAtomLayer::commutesWithAtQubit(const GateList& layer,
                                           const qc::Operation* opPointer,
                                           const qc::Qubit& qubit) {
>>>>>>> 3340f6fc
  return std::all_of(layer.begin(), layer.end(),
                     [&opPointer, &qubit](const auto& frontOpPointer) {
                       return commuteAtQubit(opPointer, frontOpPointer, qubit);
                     });
}

<<<<<<< HEAD
bool commuteAtQubit(const qc::Operation* op1, const qc::Operation* op2,
                    const qc::Qubit& qubit) {
=======
bool NeutralAtomLayer::commuteAtQubit(const qc::Operation* op1,
                                      const qc::Operation* op2,
                                      const qc::Qubit& qubit) {
>>>>>>> 3340f6fc
  if (op1->isNonUnitaryOperation() || op2->isNonUnitaryOperation()) {
    return false;
  }
  // single qubit gates commute
  if (op1->getUsedQubits().size() == 1 && op2->getUsedQubits().size() == 1) {
    return true;
  }

  if (op1->getType() == qc::OpType::I || op2->getType() == qc::OpType::I) {
    return true;
  }

  // commutes at qubit if at least one of the two gates does not use qubit
  auto usedQubits1 = op1->getUsedQubits();
  auto usedQubits2 = op2->getUsedQubits();
  if (usedQubits1.find(qubit) == usedQubits1.end() ||
      usedQubits2.find(qubit) == usedQubits2.end()) {
    return true;
  }

  // for two-qubit gates, check if they commute at qubit
  // commute if both are controlled at qubit or const Operation* on qubit is
  // same check controls
  if (op1->getControls().find(qubit) != op1->getControls().end() &&
      op2->getControls().find(qubit) != op2->getControls().end()) {
    return true;
  }
  // control and Z also commute
  if ((op1->getControls().find(qubit) != op1->getControls().end() &&
       op2->getType() == qc::OpType::Z) ||
      (op2->getControls().find(qubit) != op2->getControls().end() &&
       op1->getType() == qc::OpType::Z)) {
    return true;
  }

  // Swaps never commute
  if (op1->getType() == qc::OpType::SWAP ||
      op2->getType() == qc::OpType::SWAP) {
    return false;
  }

  // check targets
  if (std::find(op1->getTargets().begin(), op1->getTargets().end(), qubit) !=
          op1->getTargets().end() &&
      (std::find(op2->getTargets().begin(), op2->getTargets().end(), qubit) !=
       op2->getTargets().end()) &&
      (op1->getType() == op2->getType())) {
    return true;
  }
  return false;
}

} // namespace na<|MERGE_RESOLUTION|>--- conflicted
+++ resolved
@@ -54,24 +54,6 @@
         candidates[qubit].emplace_back(op);
         iterators[qubit]++;
       } else {
-<<<<<<< HEAD
-=======
-        // continue if following gates commute
-        bool commutes = true;
-        while (commutes && tempIter < this->dag[qubit].end()) {
-          auto* nextOp = (*tempIter)->get();
-          commutes = commutesWithAtQubit(gates, nextOp, qubit) &&
-                     commutesWithAtQubit(candidates[qubit], nextOp, qubit);
-          if (commutes) {
-            if (nextOp->getUsedQubits().size() == 1) {
-              mappedSingleQubitGates.emplace_back(nextOp);
-            } else { // not executable but commutes
-              candidates[qubit].emplace_back(nextOp);
-            }
-          }
-          tempIter++;
-        }
->>>>>>> 3340f6fc
         break;
       }
     }
@@ -136,28 +118,16 @@
 
 // Commutation
 
-<<<<<<< HEAD
 bool commutesWithAtQubit(const GateList& layer, const qc::Operation* opPointer,
                          const qc::Qubit& qubit) {
-=======
-bool NeutralAtomLayer::commutesWithAtQubit(const GateList& layer,
-                                           const qc::Operation* opPointer,
-                                           const qc::Qubit& qubit) {
->>>>>>> 3340f6fc
   return std::all_of(layer.begin(), layer.end(),
                      [&opPointer, &qubit](const auto& frontOpPointer) {
                        return commuteAtQubit(opPointer, frontOpPointer, qubit);
                      });
 }
 
-<<<<<<< HEAD
 bool commuteAtQubit(const qc::Operation* op1, const qc::Operation* op2,
                     const qc::Qubit& qubit) {
-=======
-bool NeutralAtomLayer::commuteAtQubit(const qc::Operation* op1,
-                                      const qc::Operation* op2,
-                                      const qc::Qubit& qubit) {
->>>>>>> 3340f6fc
   if (op1->isNonUnitaryOperation() || op2->isNonUnitaryOperation()) {
     return false;
   }
