--- conflicted
+++ resolved
@@ -304,19 +304,11 @@
           case Atom::PositionStatus::UNDEFINED:
             // check whether the gate is applicable in one of the currently
             // selected zones
-<<<<<<< HEAD
-            return std::any_of(
-                qubitPlacement.zones.cbegin(), qubitPlacement.zones.cend(),
-                [&](const auto& z) {
-                  return arch.isAllowedLocally({op->getType(), 0}, z);
-                });
-=======
             return std::any_of(qubitPlacement.zones.cbegin(),
                                qubitPlacement.zones.cend(), [&](const auto& z) {
                                  return arch.isAllowedLocally(
                                      {op->getType(), 0}, z);
                                });
->>>>>>> a1c65603
           case Atom::PositionStatus::DEFINED:
             // check whether the gate is applicable at the current position
             return arch.isAllowedLocallyAt({op->getType(), 0},
