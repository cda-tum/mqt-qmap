--- conflicted
+++ resolved
@@ -5,20 +5,6 @@
 
 #include <utils.hpp>
 
-<<<<<<< HEAD
-void Dijkstra::build_table(std::uint16_t n, const CouplingMap& couplingMap, Matrix& distanceTable, const std::function<double(const Node&)>& cost) {
-    distanceTable.clear();
-    distanceTable.resize(n, std::vector<double>(n, -1.));
-
-    for (std::uint16_t i = 0; i < n; ++i) {
-        std::vector<Dijkstra::Node> nodes(n);
-        for (std::uint16_t j = 0; j < n; ++j) {
-            nodes.at(j).contains_correct_edge = false;
-            nodes.at(j).visited               = false;
-            nodes.at(j).pos                   = j;
-            nodes.at(j).cost                  = -1.;
-        }
-=======
 void Dijkstra::build_table(std::uint16_t n, const CouplingMap& couplingMap,
                            Matrix& distanceTable,
                            const std::function<double(const Node&)>& cost) {
@@ -33,7 +19,6 @@
       nodes.at(j).pos                   = j;
       nodes.at(j).cost                  = -1.;
     }
->>>>>>> c2b9f8fe
 
     nodes.at(i).cost = 0.;
 
@@ -56,40 +41,6 @@
   }
 }
 
-<<<<<<< HEAD
-void Dijkstra::dijkstra(const CouplingMap& couplingMap, std::vector<Node>& nodes, std::uint16_t start) {
-    std::priority_queue<Node*> queue{};
-    queue.push(&nodes.at(start));
-    while (!queue.empty()) {
-        auto* current    = queue.top();
-        current->visited = true;
-        queue.pop();
-        auto pos = current->pos;
-
-        for (const auto& edge: couplingMap) {
-            short to          = -1;
-            bool  correctEdge = false;
-            if (pos == edge.first) {
-                to          = edge.second;
-                correctEdge = true;
-            } else if (pos == edge.second) {
-                to = edge.first;
-            }
-            if (to != -1) {
-                if (nodes.at(to).visited) {
-                    continue;
-                }
-
-                Node newNode;
-                newNode.cost                  = current->cost + 1.0;
-                newNode.pos                   = to;
-                newNode.contains_correct_edge = correctEdge;
-                if (nodes.at(to).cost < 0 || newNode < nodes.at(to)) {
-                    nodes.at(to) = newNode;
-                    queue.push(&nodes.at(to));
-                }
-            }
-=======
 void Dijkstra::dijkstra(const CouplingMap& couplingMap,
                         std::vector<Node>& nodes, std::uint16_t start) {
   std::priority_queue<Node*> queue{};
@@ -112,7 +63,6 @@
       if (to != -1) {
         if (nodes.at(to).visited) {
           continue;
->>>>>>> c2b9f8fe
         }
 
         Node newNode;
@@ -132,16 +82,6 @@
 /// \param pi permutation
 /// \return string representation of pi
 std::string printPi(std::vector<std::uint16_t>& pi) {
-<<<<<<< HEAD
-    if (std::is_sorted(pi.begin(), pi.end())) {
-        return "( )";
-    }
-
-    std::stringstream perm{};
-    perm << '(';
-    for (std::uint64_t i = 0; i < pi.size() - 1; i++) {
-        perm << pi[i] << ',';
-=======
   if (std::is_sorted(pi.begin(), pi.end())) {
     return "( )";
   }
@@ -173,31 +113,10 @@
         visited.insert(edge.first);
         dfs(edge.first, visited, rcm);
       }
->>>>>>> c2b9f8fe
-    }
-  }
-}
-
-<<<<<<< HEAD
-/// Simple depth-first-search implementation used to check whether a given subset of qubits is
-/// connected on the given architecture
-/// \param current index of current qubit
-/// \param visited visited qubits
-/// \param cm coupling map of architecture
-void dfs(std::uint16_t current, std::set<std::uint16_t>& visited, const CouplingMap& rcm) {
-    for (auto edge: rcm) {
-        if (edge.first == current) {
-            if (visited.count(edge.second) == 0U) {
-                visited.insert(edge.second);
-                dfs(edge.second, visited, rcm);
-            }
-        } else if (edge.second == current) {
-            if (visited.count(edge.first) == 0U) {
-                visited.insert(edge.first);
-                dfs(edge.first, visited, rcm);
-            }
-        }
-=======
+    }
+  }
+}
+
 std::vector<QubitSubset> subsets(const QubitSubset& input, int length,
                                  const filter_function& filter) {
   std::size_t              n = input.size();
@@ -211,51 +130,10 @@
     for (const auto& item : input) {
       result.emplace_back();
       result.back().emplace(item);
->>>>>>> c2b9f8fe
     }
   } else {
     std::size_t i = (1U << length) - 1U;
 
-<<<<<<< HEAD
-std::vector<QubitSubset>
-subsets(const QubitSubset& input, int length, const filter_function& filter) {
-    std::size_t              n = input.size();
-    std::vector<QubitSubset> result{};
-
-    if (length == 0) {
-        throw std::invalid_argument("Length of subset must be greater than 0");
-    }
-    if (length == 1) {
-        for (const auto& item: input) {
-            result.emplace_back();
-            result.back().emplace(item);
-        }
-    } else {
-        std::size_t i = (1U << length) - 1U;
-
-        while ((i >> n) == 0U) {
-            std::set<std::uint16_t> v{};
-            auto                    it = input.begin();
-
-            for (std::size_t j = 0U; j < n; j++, ++it) {
-                if ((i & (1U << j)) != 0U) {
-                    v.emplace(*it);
-                }
-            }
-            if (filter == nullptr || filter(v)) {
-                result.emplace_back(v);
-            }
-
-            //this computes the lexographical next bitset from a set.
-            //the unsigned int t = v | (v - 1); // t gets v's least significant 0 bits set to 1
-            //// Next set to 1 the most significant bit to change,
-            //// set to 0 the least significant ones, and add the necessary 1 bits.
-            //w = (t + 1) | (((~t & -~t) - 1) >> (__builtin_ctz(v) + 1))
-            // is the original, which involves counting the leading zeros via __builtin_ctz, the version below
-            // uses division to counteract that problem and might be slower on architectures that have a fast
-            // variant of ctz, but more convenient on others
-            i = (i + (i & (-i))) | (((i ^ (i + (i & (-i)))) >> 2) / (i & (-i)));
-=======
     while ((i >> n) == 0U) {
       std::set<std::uint16_t> v{};
       auto                    it = input.begin();
@@ -263,7 +141,6 @@
       for (std::size_t j = 0U; j < n; j++, ++it) {
         if ((i & (1U << j)) != 0U) {
           v.emplace(*it);
->>>>>>> c2b9f8fe
         }
       }
       if (filter == nullptr || filter(v)) {
@@ -287,33 +164,6 @@
   return result;
 }
 
-<<<<<<< HEAD
-void parse_line(const std::string& line, char separator, const std::set<char>& escapeChars,
-                const std::set<char>& ignoredChars, std::vector<std::string>& result) {
-    result.clear();
-    std::string word;
-    bool        inEscape = false;
-    for (char c: line) {
-        if (ignoredChars.find(c) != ignoredChars.end()) {
-            continue;
-        }
-        if (inEscape) {
-            if (escapeChars.find(c) != escapeChars.end()) {
-                inEscape = false;
-            } else {
-                word += c;
-            }
-        } else {
-            if (escapeChars.find(c) != escapeChars.end()) {
-                inEscape = true;
-            } else if (c == separator) {
-                result.push_back(word);
-                word = "";
-            } else {
-                word += c;
-            }
-        }
-=======
 void parse_line(const std::string& line, char separator,
                 const std::set<char>&     escapeChars,
                 const std::set<char>&     ignoredChars,
@@ -324,7 +174,6 @@
   for (const char c : line) {
     if (ignoredChars.find(c) != ignoredChars.end()) {
       continue;
->>>>>>> c2b9f8fe
     }
     if (inEscape) {
       if (escapeChars.find(c) != escapeChars.end()) {
@@ -347,15 +196,14 @@
 }
 
 CouplingMap getFullyConnectedMap(std::uint16_t nQubits) {
-<<<<<<< HEAD
-    CouplingMap result{};
-    for (int q = 0; q < nQubits; ++q) {
-        for (int p = q + 1; p < nQubits; ++p) {
-            result.emplace(q, p);
-            result.emplace(p, q);
-        }
-    }
-    return result;
+  CouplingMap result{};
+  for (int q = 0; q < nQubits; ++q) {
+    for (int p = q + 1; p < nQubits; ++p) {
+      result.emplace(q, p);
+      result.emplace(p, q);
+    }
+  }
+  return result;
 }
 
 std::string escapeChars(const std::string& s, const std::string& chars) {
@@ -392,14 +240,4 @@
         }
     }
     return result;
-=======
-  CouplingMap result{};
-  for (int q = 0; q < nQubits; ++q) {
-    for (int p = q + 1; p < nQubits; ++p) {
-      result.emplace(q, p);
-      result.emplace(p, q);
-    }
-  }
-  return result;
->>>>>>> c2b9f8fe
 }