/*
 * This file is part of the MQT QMAP library which is released under the MIT license.
 * See file README.md or go to https://www.cda.cit.tum.de/research/ibm_qx_mapping/ for more information.
 */

#include "exact/ExactMapper.hpp"

<<<<<<< HEAD
#include "LogicTerm/LogicTerm.hpp"
=======
#include "Encodings/Encodings.hpp"
#include "LogicBlock/LogicBlock.hpp"
#ifdef Z3_FOUND
    #include "LogicBlock/Z3Logic.hpp"
#endif
>>>>>>> 95445236

void ExactMapper::map(const Configuration& settings) {
    results.config     = settings;
    const auto& config = results.config;

    std::chrono::high_resolution_clock::time_point start = std::chrono::high_resolution_clock::now();
    initResults();

    // 0) perform pre-mapping optimizations
    preMappingOptimizations(config);

    // 1) create layers according to different criteria
    createLayers();
    if (config.verbose) {
        printLayering(std::cout);
    }
    unsigned long k = 0;
    for (const auto& layer: layers) {
        bool onlySingleQubit = true;
        for (const auto& gate: layer) {
            if (!gate.singleQubit()) {
                onlySingleQubit = false;
                break;
            }
        }
        if (!onlySingleQubit) {
            reducedLayerIndices.emplace_back(k);
        }
        ++k;
    }

    // quickly terminate if the circuit only contains single-qubit gates
    if (reducedLayerIndices.empty()) {
        qcMapped = qc.clone();
        postMappingOptimizations(config);
        results.output.gates = 0U;
        countGates(qcMapped, results.output);
        finalizeMappedCircuit();

        results.output.layers = results.input.layers;
        results.time          = static_cast<std::chrono::duration<double>>(std::chrono::high_resolution_clock::now() - start).count();
        results.timeout       = false;
        return;
    }

    unsigned long long maxIndex = factorial(qc.getNqubits()) * reducedLayerIndices.size();
    if (maxIndex > std::numeric_limits<int>::max()) {
        std::cerr << "The exact approach can only be used for up to " << std::numeric_limits<int>::max() << " permutation variables, due to 'layers * nq!' overflowing Z3's expr_vector class (uses 'int' index) when trying to instantiate permutation variables y_k_pi. Try reducing the number of layers or the number of qubits." << std::endl;
        return;
    }

    maxIndex = qc.getNqubits() * qc.getNqubits() * reducedLayerIndices.size();
    if (maxIndex > std::numeric_limits<int>::max()) {
        std::cerr << "The exact approach can only be used for up to " << std::numeric_limits<int>::max() << " X variables, due to nq*nq*nlayers overflowing Z3's expr_vector class (uses 'int' index). Try reducing the number of layers or the number of qubits." << std::endl;
        return;
    }

    // 2) For all possibilities k (=m over n) to pick n qubits from m physical qubits
    std::vector<unsigned short> qubitRange{};
    if (!config.subgraph.empty()) {
        const auto subgraphQubits = config.subgraph.size();
        if (subgraphQubits < qc.getNqubits()) {
            std::cerr << "The subgraph must contain at least as many qubits as the circuit has physical qubits." << std::endl;
            return;
        }

        CouplingMap reducedCouplingMap{};
        architecture.getReducedCouplingMap(config.subgraph, reducedCouplingMap);

        // check if the subgraph is connected
        if (!Architecture::isConnected(config.subgraph, reducedCouplingMap)) {
            std::cerr << "The subgraph is not connected." << std::endl;
            return;
        }
        qubitRange = Architecture::getQubitList(reducedCouplingMap);
    } else {
        qubitRange.clear();
        auto qubitSet = architecture.getQubitSet();
        qubitRange.reserve(qubitSet.size());
        std::copy(qubitSet.begin(), qubitSet.end(), std::back_inserter(qubitRange));
    }
    std::vector<QubitChoice> allPossibleQubitChoices{};
    if (config.useSubsets) {
        allPossibleQubitChoices = architecture.getAllConnectedSubsets(qc.getNqubits());
    } else {
        QubitChoice allQubits(qubitRange.begin(), qubitRange.end());
        allPossibleQubitChoices.push_back(allQubits);
    }
    // 3) determine exact mapping for this qubit choice
    std::vector<Swaps> swaps(reducedLayerIndices.size(), Swaps{});
    mappingSwaps.reserve(reducedLayerIndices.size());
    int runs = 1;
    for (auto& choice: allPossibleQubitChoices) {
        std::size_t limit      = 0U;
        std::size_t maxLimit   = 0U;
        std::size_t upperLimit = config.swapLimit;
        if (config.useSubsets) {
            maxLimit = architecture.getCouplingLimit(choice) - 1U;
        } else {
            maxLimit = architecture.getCouplingLimit() - 1U;
        }
        if (config.swapReduction == SwapReduction::CouplingLimit) {
            limit = maxLimit;
        } else if (config.swapReduction == SwapReduction::Increasing) {
            limit = 0U;
        } else { //CustomLimit
            limit = upperLimit;
        }

        unsigned int timeout = 0U;
        do {
            if (config.swapReduction == SwapReduction::Increasing) {
                timeout += settings.timeout * (static_cast<double>(limit * 0.5) / (maxLimit < upperLimit ? upperLimit : maxLimit));
                if (timeout <= 10000U) {
                    timeout = 10000U;
                }
                if (settings.verbose) {
                    std::cout << "Timeout: " << timeout << "  Max-Timeout: " << settings.timeout << std::endl;
                }
            } else {
                timeout = settings.timeout;
            }

            // reset swaps
            for (auto& layer: swaps) {
                layer.clear();
            }

            MappingResults choiceResults{};
            choiceResults.copyInput(results);
            choiceResults.config.swapLimit        = limit;
            choiceResults.output.swaps            = 0U;
            choiceResults.output.directionReverse = 0U;
            choiceResults.output.gates            = std::numeric_limits<unsigned long>::max();

            // 4) reduce coupling map
            CouplingMap reducedCouplingMap = {};
            architecture.getReducedCouplingMap(choice, reducedCouplingMap);

            if (reducedCouplingMap.empty()) {
                break;
            }

            if (config.verbose) {
                std::cout << "-------- qubit choice: ";
                for (const auto Q: choice) {
                    std::cout << Q << " ";
                }
                std::cout << "---------- ";
                if (config.swapReduction != SwapReduction::None) {
                    std::cout << "SWAP limit: " << limit;
                }
                std::cout << std::endl;
            }

            // 6) call actual mapping routine
            coreMappingRoutine(choice, reducedCouplingMap, choiceResults, swaps, static_cast<long unsigned int>(limit), timeout);

            if (config.verbose) {
                if (!choiceResults.timeout) {
                    std::cout << "Costs: " << choiceResults.output.swaps << " SWAP(s)";
                    if (!architecture.bidirectional()) {
                        std::cout << ", " << choiceResults.output.directionReverse << " direction reverses";
                    }
                    std::cout << std::endl;
                } else {
                    std::cout << "Did not yield a result" << std::endl;
                }
            }

            // 7) Check if new optimum found
            if (!choiceResults.timeout && choiceResults.output.gates < results.output.gates) {
                results      = choiceResults;
                mappingSwaps = swaps;
            }
            if (limit == 0) {
                limit = 1;
            } else {
                limit += runs;
                runs++;
            }
        } while (config.swapReduction == SwapReduction::Increasing && (limit <= upperLimit || config.swapLimit == 0) && limit < architecture.getCouplingLimit());

        // stop if a perfect result has been found
        if (!results.timeout && results.output.swaps == 0U && results.output.directionReverse == 0U) {
            break;
        }
    }

    // return in case no result has been found
    if (results.timeout) {
        return;
    }

    // 8) Write best result and statistics
    auto layerIterator = reducedLayerIndices.begin();
    auto swapsIterator = mappingSwaps.begin();

    if (settings.verbose) {
        auto it = reducedLayerIndices.begin();
        for (const auto& layer: mappingSwaps) {
            std::cout << *it << ": ";
            for (const auto& swap: layer) {
                std::cout << "(" << swap.first << "<->" << swap.second << ") ";
            }
            ++it;
            std::cout << std::endl;
        }
    }

    for (const auto& q: qubitRange) {
        locations.at(q) = static_cast<short>(q);
    }

    for (unsigned long i = 0U; i < layers.size(); ++i) {
        if (i == 0U) {
            qcMapped.initialLayout.clear();
            qcMapped.outputPermutation.clear();

            // no swaps but initial permutation
            for (const auto& [physical, logical]: *swapsIterator) {
                locations.at(logical)                                        = static_cast<short>(physical);
                qubits.at(physical)                                          = static_cast<short>(logical);
                qcMapped.initialLayout[static_cast<dd::Qubit>(physical)]     = static_cast<dd::Qubit>(logical);
                qcMapped.outputPermutation[static_cast<dd::Qubit>(physical)] = static_cast<dd::Qubit>(logical);
            }

            // place remaining architecture qubits
            placeRemainingArchitectureQubits();

            if (settings.verbose) {
                for (auto q = 0U; q < architecture.getNqubits(); ++q) {
                    std::cout << qubits.at(q) << " ";
                }
                std::cout << std::endl;
            }
            ++swapsIterator;
        }

        // apply all gates of layer
        for (const auto& gate: layers.at(i)) {
            auto op = dynamic_cast<qc::StandardOperation*>(gate.op);
            if (!op) {
                throw QMAPException("Cast to StandardOperation not possible during mapping. Check that circuit contains only StandardOperations");
            }

            if (gate.singleQubit()) {
                if (settings.verbose) {
                    std::cout << i << ": Added single qubit gate with target: " << locations.at(gate.target) << std::endl;
                }

                qcMapped.emplace_back<qc::StandardOperation>(qcMapped.getNqubits(),
                                                             locations.at(gate.target),
                                                             op->getType(),
                                                             op->getParameter().at(0),
                                                             op->getParameter().at(1),
                                                             op->getParameter().at(2));
            } else {
                Edge cnot = {locations.at(gate.control), locations.at(gate.target)};

                if (architecture.getCouplingMap().find(cnot) == architecture.getCouplingMap().end()) {
                    Edge reverse = {cnot.second, cnot.first};
                    if (architecture.getCouplingMap().find(reverse) == architecture.getCouplingMap().end()) {
                        throw QMAPException("Invalid CNOT: " + std::to_string(reverse.first) + "-" + std::to_string(reverse.second));
                    }
                    if (settings.verbose) {
                        std::cout << i << ": Added (direction-reversed) cnot with control and target: " << cnot.first << " " << cnot.second << std::endl;
                    }
                    qcMapped.h(reverse.first);
                    qcMapped.h(reverse.second);
                    qcMapped.x(reverse.second, dd::Control{static_cast<dd::Qubit>(reverse.first)});
                    qcMapped.h(reverse.second);
                    qcMapped.h(reverse.first);
                } else {
                    if (settings.verbose) {
                        std::cout << i << ": Added cnot with control and target: " << cnot.first << " " << cnot.second << std::endl;
                    }
                    qcMapped.x(cnot.second, dd::Control{static_cast<dd::Qubit>(cnot.first)});
                }
            }
        }

        if (!mappingSwaps.empty() && swapsIterator != mappingSwaps.end() && layerIterator != reducedLayerIndices.end() && i == *layerIterator) {
            // apply swaps before layer
            for (auto it = (*swapsIterator).rbegin(); it != (*swapsIterator).rend(); ++it) {
                auto& swap = *it;
                qcMapped.swap(swap.first, swap.second);
                std::swap(qcMapped.outputPermutation.at(swap.first), qcMapped.outputPermutation.at(swap.second));
                std::swap(qubits.at(swap.first), qubits.at(swap.second));
                std::swap(locations.at(qubits.at(swap.first)), locations.at(qubits.at(swap.second)));

                if (settings.verbose) {
                    for (auto q = 0U; q < architecture.getNqubits(); ++q) {
                        std::cout << qubits.at(q) << " ";
                    }
                    std::cout << std::endl;
                }
            }

            ++swapsIterator;
            ++layerIterator;
        }
    }

    // 9) apply post mapping optimizations
    postMappingOptimizations(config);

    // 10) re-count gates
    results.output.singleQubitGates = 0U;
    results.output.cnots            = 0U;
    results.output.gates            = 0U;
    countGates(qcMapped, results.output);

    // 11) final post-processing
    finalizeMappedCircuit();

    auto                          end  = std::chrono::high_resolution_clock::now();
    std::chrono::duration<double> diff = end - start;
    results.time                       = diff.count();
}

void ExactMapper::coreMappingRoutine(const std::set<unsigned short>& qubitChoice, const CouplingMap& rcm, MappingResults& choiceResults, std::vector<std::vector<std::pair<unsigned short, unsigned short>>>& swaps, long unsigned int limit, unsigned int timeout) {
    const auto& config = results.config;
    using namespace logicbase;
    // LogicBlock
<<<<<<< HEAD
    LogicBlock* lb;
=======
    std::unique_ptr<LogicBlockOptimizer> lb;
>>>>>>> 95445236
#ifdef Z3_FOUND
    using namespace z3logic;
    z3::context  c;
    z3::solver   slv(c);
    z3::optimize opt(c);
    z3::params   p(c);
<<<<<<< HEAD
    if (method == OptMethod::Z3) {
        LogicTerm::termType = TermType::BASE;
        if (strategy == OptimizingStrategy::UseMinimizer || strategy == OptimizingStrategy::SplitIter) {
            p.set("pb.compile_equality", true);
            p.set("maxres.hill_climb", true);
            p.set("maxres.pivot_on_correction_set", false);
            // z3::set_param("parallel.enable", true);
            // z3::set_param("parallel.threads.max", nthreads);
            opt.set(p);
            lb = new Z3LogicOptimizer(c, opt, false);
        } else {
            p.set("threads", unsigned(nthreads / 2));
            z3::set_param("parallel.enable", true);
            z3::set_param("parallel.threads.max", nthreads / 2);
            slv.set(p);
            lb = new Z3LogicBlock(c, slv, true);
        }
    } else {
        return CliffordOptResults{};
    }
=======
    LogicTerm::termType = TermType::BASE;
    p.set("timeout", timeout);
    p.set("pb.compile_equality", true);
    p.set("pp.wcnf", true);
    p.set("maxres.hill_climb", true);
    p.set("maxres.pivot_on_correction_set", false);
    opt.set(p);
    lb = std::make_unique<Z3LogicOptimizer>(c, opt, true);
>>>>>>> 95445236
#endif

    std::vector<unsigned short>                        pi(qubitChoice.begin(), qubitChoice.end());
    unsigned long long                                 piCount{};
    unsigned long long                                 internalPiCount;
    std::unordered_set<unsigned long long>             skipped_pi{};
    std::unordered_map<unsigned short, unsigned short> physicalQubitIndex{};
    unsigned short                                     qIdx = 0;
    for (const auto& Q: qubitChoice) {
        physicalQubitIndex[Q] = qIdx;
        ++qIdx;
    }

    //////////////////////////////////////////
    /// 	Check necessary permutations	//
    //////////////////////////////////////////
    if (config.enableSwapLimits && !config.useBDD) {
        do {
            auto picost = architecture.minimumNumberOfSwaps(pi, static_cast<long>(limit));
            if (picost > limit) {
                skipped_pi.insert(piCount);
            }
            ++piCount;
        } while (std::next_permutation(pi.begin(), pi.end()));
    }
    //////////////////////////////////////////
    /// 	Boolean Variable Definitions	//
    //////////////////////////////////////////
<<<<<<< HEAD
    /*
	 auxilary variable declarations
	*/
    std::vector<LogicTerm> auxvars;
=======
>>>>>>> 95445236

    /*
	 locical/physical qubit variables x_k_i_j
	 k	before layer k
	 i	physical qubit i
	 j	logical qubit j
	 number of variables: (|L|) * m * n
	 */
    LogicMatrix3D     x{};
    std::stringstream x_name{};
    for (unsigned long k = 0; k < reducedLayerIndices.size(); ++k) {
        x.emplace_back();
        for (unsigned short Q: qubitChoice) {
            x.back().emplace_back();
            for (unsigned short q = 0; q < qc.getNqubits(); ++q) {
                x_name.str("");
                x_name << "x_" << k << '_' << Q << '_' << q;
                x.back().back().push_back(
                        lb->makeVariable(x_name.str(), CType::BOOL));
            }
        }
    }

    /*
 permutation variables y_k_pi
 k	before layer k
 pi	arbitrary permutation of the m qubits
 number of variables: (|L|-1) * m!
 */
    LogicMatrix       y{};
    std::stringstream y_name{};
    for (unsigned long k = 1; k < reducedLayerIndices.size(); ++k) {
        y.emplace_back();
        piCount = 0;
        do {
            if (skipped_pi.count(piCount) == 0 || !config.enableSwapLimits) {
                y_name.str("");
                y_name << "y_" << k << '_' << piCount;
                y.back().push_back(lb->makeVariable(y_name.str(), CType::BOOL));
            }
            ++piCount;
        } while (std::next_permutation(pi.begin(), pi.end()));
    }

    //////////////////////////////////////////
    /// 	Consistency Constraints			//
    //////////////////////////////////////////
    if (config.encoding == Encoding::Naive) {
        for (unsigned long k = 0; k < reducedLayerIndices.size(); ++k) {
            for (unsigned long i = 0; i < qubitChoice.size(); ++i) {
<<<<<<< HEAD
                LogicTerm rowConsistency = LogicTerm(0);
=======
                auto rowConsistency = LogicTerm(0);
>>>>>>> 95445236
                for (unsigned short j = 0; j < qc.getNqubits(); ++j) {
                    rowConsistency = rowConsistency +
                                     LogicTerm::ite(x[k][i][j], LogicTerm(1), LogicTerm(0));
                }
<<<<<<< HEAD
                lb->assertFormula(rowConsistency < LogicTerm(1) || rowConsistency == LogicTerm(1));
            }

            for (unsigned short j = 0; j < qc.getNqubits(); ++j) {
                LogicTerm colConsistency = LogicTerm(0);
=======
                lb->assertFormula(rowConsistency <= LogicTerm(1));
            }

            for (unsigned short j = 0; j < qc.getNqubits(); ++j) {
                auto colConsistency = LogicTerm(0);
>>>>>>> 95445236
                for (unsigned long i = 0; i < qubitChoice.size(); ++i) {
                    colConsistency = colConsistency +
                                     LogicTerm::ite(x[k][i][j], LogicTerm(1), LogicTerm(0));
                }
                lb->assertFormula(colConsistency == LogicTerm(1));
            }
        }
    } else if (config.encoding == Encoding::Commander) {
        for (unsigned long k = 0; k < reducedLayerIndices.size(); ++k) {
            for (unsigned long i = 0; i < qubitChoice.size(); ++i) {
                std::vector<LogicTerm> varIDs;
                for (unsigned short j = 0; j < qc.getNqubits(); ++j) {
                    varIDs.push_back(x[k][i][j]);
                }
                if (config.commanderGrouping == CommanderGrouping::Fixed2) {
<<<<<<< HEAD
                    lb->assertFormula(AtMostOneCMDR(groupVars(varIDs, 2), LogicTerm::noneTerm(), lb));
                } else if (config.commanderGrouping == CommanderGrouping::Fixed3) {
                    lb->assertFormula(AtMostOneCMDR(groupVars(varIDs, 3), LogicTerm::noneTerm(), lb));
                } else if (config.commanderGrouping == CommanderGrouping::Logarithm) {
                    lb->assertFormula(AtMostOneCMDR(groupVars(varIDs, static_cast<std::size_t>(std::log(varIDs.size()))), LogicTerm::noneTerm(), lb));
                } else if (config.commanderGrouping == CommanderGrouping::Halves) {
                    lb->assertFormula(AtMostOneCMDR(groupVars(varIDs, varIDs.size() / 2), LogicTerm::noneTerm(), lb));
=======
                    lb->assertFormula(AtMostOneCMDR(groupVars(varIDs, 2), LogicTerm::noneTerm(), lb.get()));
                } else if (config.commanderGrouping == CommanderGrouping::Fixed3) {
                    lb->assertFormula(AtMostOneCMDR(groupVars(varIDs, 3), LogicTerm::noneTerm(), lb.get()));
                } else if (config.commanderGrouping == CommanderGrouping::Logarithm) {
                    lb->assertFormula(AtMostOneCMDR(groupVars(varIDs, static_cast<std::size_t>(std::log(varIDs.size()))), LogicTerm::noneTerm(), lb.get()));
                } else if (config.commanderGrouping == CommanderGrouping::Halves) {
                    lb->assertFormula(AtMostOneCMDR(groupVars(varIDs, varIDs.size() / 2), LogicTerm::noneTerm(), lb.get()));
>>>>>>> 95445236
                }
            }

            for (unsigned short j = 0; j < qc.getNqubits(); ++j) {
                std::vector<LogicTerm> varIDs;
                for (unsigned long i = 0; i < qubitChoice.size(); ++i) {
                    varIDs.push_back(x[k][i][j]);
                }

                if (config.commanderGrouping == CommanderGrouping::Fixed2) {
<<<<<<< HEAD
                    lb->assertFormula(ExactlyOneCMDR(groupVars(varIDs, 2), LogicTerm::noneTerm(), lb));
                } else if (config.commanderGrouping == CommanderGrouping::Fixed3) {
                    lb->assertFormula(ExactlyOneCMDR(groupVars(varIDs, 3), LogicTerm::noneTerm(), lb));
                } else if (config.commanderGrouping == CommanderGrouping::Logarithm) {
                    lb->assertFormula(ExactlyOneCMDR(groupVars(varIDs, static_cast<std::size_t>(std::log(varIDs.size()))), LogicTerm::noneTerm(), lb));
                } else if (config.commanderGrouping == CommanderGrouping::Halves) {
                    lb->assertFormula(ExactlyOneCMDR(groupVars(varIDs, varIDs.size() / 2), LogicTerm::noneTerm(), lb));
=======
                    lb->assertFormula(ExactlyOneCMDR(groupVars(varIDs, 2), LogicTerm::noneTerm(), lb.get()));
                } else if (config.commanderGrouping == CommanderGrouping::Fixed3) {
                    lb->assertFormula(ExactlyOneCMDR(groupVars(varIDs, 3), LogicTerm::noneTerm(), lb.get()));
                } else if (config.commanderGrouping == CommanderGrouping::Logarithm) {
                    lb->assertFormula(ExactlyOneCMDR(groupVars(varIDs, static_cast<std::size_t>(std::log(varIDs.size()))), LogicTerm::noneTerm(), lb.get()));
                } else if (config.commanderGrouping == CommanderGrouping::Halves) {
                    lb->assertFormula(ExactlyOneCMDR(groupVars(varIDs, varIDs.size() / 2), LogicTerm::noneTerm(), lb.get()));
>>>>>>> 95445236
                }
            }
        }
    } else if (config.encoding == Encoding::Bimander) {
        for (unsigned long k = 0; k < reducedLayerIndices.size(); ++k) {
            for (unsigned long i = 0; i < qubitChoice.size(); ++i) {
                std::vector<LogicTerm>     vars;
                std::vector<unsigned long> varIDs;
                for (unsigned short j = 0; j < qc.getNqubits(); ++j) {
                    vars.emplace_back(x[k][i][j]);
                    varIDs.emplace_back(j);
                }
<<<<<<< HEAD
                lb->assertFormula(AtMostOneBiMander(vars));
=======
                lb->assertFormula(AtMostOneBiMander(vars, lb.get()));
>>>>>>> 95445236
            }

            for (unsigned short j = 0; j < qc.getNqubits(); ++j) { //There is no exactly one Bimander
                std::vector<LogicTerm> varIDs;
                for (unsigned long i = 0; i < qubitChoice.size(); ++i) {
                    varIDs.push_back(x[k][i][j]);
                }

                if (config.commanderGrouping == CommanderGrouping::Fixed2) {
<<<<<<< HEAD
                    lb->assertFormula(ExactlyOneCMDR(groupVars(varIDs, 2), LogicTerm::noneTerm(), lb));
                } else if (config.commanderGrouping == CommanderGrouping::Fixed3) {
                    lb->assertFormula(ExactlyOneCMDR(groupVars(varIDs, 3), LogicTerm::noneTerm(), lb));
                } else if (config.commanderGrouping == CommanderGrouping::Logarithm) {
                    lb->assertFormula(ExactlyOneCMDR(groupVars(varIDs, static_cast<std::size_t>(std::log(varIDs.size()))), LogicTerm::noneTerm(), lb));
                } else if (config.commanderGrouping == CommanderGrouping::Halves) {
                    lb->assertFormula(ExactlyOneCMDR(groupVars(varIDs, varIDs.size() / 2), LogicTerm::noneTerm(), lb));
=======
                    lb->assertFormula(ExactlyOneCMDR(groupVars(varIDs, 2), LogicTerm::noneTerm(), lb.get()));
                } else if (config.commanderGrouping == CommanderGrouping::Fixed3) {
                    lb->assertFormula(ExactlyOneCMDR(groupVars(varIDs, 3), LogicTerm::noneTerm(), lb.get()));
                } else if (config.commanderGrouping == CommanderGrouping::Logarithm) {
                    lb->assertFormula(ExactlyOneCMDR(groupVars(varIDs, static_cast<std::size_t>(std::log(varIDs.size()))), LogicTerm::noneTerm(), lb.get()));
                } else if (config.commanderGrouping == CommanderGrouping::Halves) {
                    lb->assertFormula(ExactlyOneCMDR(groupVars(varIDs, varIDs.size() / 2), LogicTerm::noneTerm(), lb.get()));
>>>>>>> 95445236
                }
            }
        }
    }

    //////////////////////////////////////////
    ///		Coupling Constraints			//
    //////////////////////////////////////////
    for (unsigned long k = 0; k < reducedLayerIndices.size(); ++k) {
<<<<<<< HEAD
        LogicTerm allCouplings = LogicTerm(true);
=======
        auto allCouplings = LogicTerm(true);
>>>>>>> 95445236
        for (const auto& gate: layers.at(reducedLayerIndices.at(k))) {
            if (gate.singleQubit())
                continue;

<<<<<<< HEAD
            LogicTerm coupling = LogicTerm(false);
=======
            auto coupling = LogicTerm(false);
>>>>>>> 95445236
            if (architecture.bidirectional()) {
                for (const auto& edge: rcm) {
                    auto indexFC = x[k][physicalQubitIndex[edge.first]][gate.control];
                    auto indexST = x[k][physicalQubitIndex[edge.second]][gate.target];
                    coupling     = coupling || (indexFC && indexST);
                }
            } else {
                for (const auto& edge: rcm) {
                    auto indexFC = x[k][physicalQubitIndex[edge.first]][gate.control];
                    auto indexST = x[k][physicalQubitIndex[edge.second]][gate.target];
                    auto indexFT = x[k][physicalQubitIndex[edge.first]][gate.target];
                    auto indexSC = x[k][physicalQubitIndex[edge.second]][gate.control];

                    coupling = coupling || ((indexFC && indexST) || (indexFT && indexSC));
                }
            }
            allCouplings = allCouplings && coupling;
        }
        lb->assertFormula(allCouplings);
    }

    //////////////////////////////////////////
    /// 	Permutation Constraints			//
    //////////////////////////////////////////
    for (unsigned long k = 1; k < reducedLayerIndices.size(); ++k) {
        piCount         = 0;
        internalPiCount = 0;
        auto& i         = x[k - 1];
        auto& j         = x[k];
        do {
            if (skipped_pi.count(piCount) == 0 || !config.enableSwapLimits) {
                LogicTerm equal = LogicTerm(true);
                for (unsigned short Q: qubitChoice) {
                    for (unsigned short q = 0; q < qc.getNqubits(); ++q) {
                        auto before = i[physicalQubitIndex[Q]][q];
                        auto after  = j[physicalQubitIndex[pi[physicalQubitIndex[Q]]]][q];
                        equal       = equal && (before == after);
                    }
                }
                lb->assertFormula(LogicTerm::implies(y[k - 1][internalPiCount], equal));
                ++internalPiCount;
            }
            ++piCount;
        } while (std::next_permutation(pi.begin(), pi.end()));
    }

    // Allow only 1 y_k_pi to be true
    if (config.encoding == Encoding::Naive) {
        for (unsigned long k = 1; k < reducedLayerIndices.size(); ++k) {
<<<<<<< HEAD
            LogicTerm onlyOne = LogicTerm(0);
            piCount           = 0;
            internalPiCount   = 0;
=======
            auto onlyOne    = LogicTerm(0);
            piCount         = 0;
            internalPiCount = 0;
>>>>>>> 95445236
            do {
                if (skipped_pi.count(piCount) == 0 || !config.enableSwapLimits) {
                    onlyOne = onlyOne + LogicTerm::ite(y[k - 1][internalPiCount], LogicTerm(1), LogicTerm(0));
                    ++internalPiCount;
                }
                ++piCount;
            } while (std::next_permutation(pi.begin(), pi.end()));
<<<<<<< HEAD
            lb->assertFormula(onlyOne == LogicTerm(1));
=======
            auto t = onlyOne == LogicTerm(1);
            lb->assertFormula(t);
>>>>>>> 95445236
        }
    } else {
        for (unsigned long k = 1; k < reducedLayerIndices.size(); ++k) {
            std::vector<LogicTerm> varIDs;
            piCount         = 0;
            internalPiCount = 0;
            do {
                if (skipped_pi.count(piCount) == 0 || !config.enableSwapLimits) {
                    varIDs.push_back(y[k - 1][internalPiCount]);
                    ++internalPiCount;
                }
                ++piCount;
            } while (std::next_permutation(pi.begin(), pi.end()));
            if (config.commanderGrouping == CommanderGrouping::Fixed2) {
<<<<<<< HEAD
                lb->assertFormula(ExactlyOneCMDR(groupVars(varIDs, 2), LogicTerm::noneTerm(), lb));
            } else if (config.commanderGrouping == CommanderGrouping::Fixed3) {
                lb->assertFormula(ExactlyOneCMDR(groupVars(varIDs, 3), LogicTerm::noneTerm(), lb));
            } else if (config.commanderGrouping == CommanderGrouping::Logarithm) {
                lb->assertFormula(ExactlyOneCMDR(groupVars(varIDs, static_cast<std::size_t>(std::log(varIDs.size()))), LogicTerm::noneTerm(), lb));
            } else if (config.commanderGrouping == CommanderGrouping::Halves) {
                lb->assertFormula(ExactlyOneCMDR(groupVars(varIDs, varIDs.size() / 2), LogicTerm::noneTerm(), lb));
=======
                lb->assertFormula(ExactlyOneCMDR(groupVars(varIDs, 2), LogicTerm::noneTerm(), lb.get()));
            } else if (config.commanderGrouping == CommanderGrouping::Fixed3) {
                lb->assertFormula(ExactlyOneCMDR(groupVars(varIDs, 3), LogicTerm::noneTerm(), lb.get()));
            } else if (config.commanderGrouping == CommanderGrouping::Logarithm) {
                lb->assertFormula(ExactlyOneCMDR(groupVars(varIDs, static_cast<std::size_t>(std::log(varIDs.size()))), LogicTerm::noneTerm(), lb.get()));
            } else if (config.commanderGrouping == CommanderGrouping::Halves) {
                lb->assertFormula(ExactlyOneCMDR(groupVars(varIDs, varIDs.size() / 2), LogicTerm::noneTerm(), lb.get()));
>>>>>>> 95445236
            }
        }
    }
    //////////////////////////////////////////
    /// 	Objective Function				//
    //////////////////////////////////////////
    // cost for permutations
    piCount         = 0;
    internalPiCount = 0;
    std::vector<std::set<WeightedVar>> weightedVars(reducedLayerIndices.size());
    auto                               cost = LogicTerm(0);
    do {
        if (skipped_pi.count(piCount) == 0 || !config.enableSwapLimits) {
            auto picost = architecture.minimumNumberOfSwaps(pi);
            if (architecture.bidirectional()) {
                picost *= GATES_OF_BIDIRECTIONAL_SWAP;
            } else {
                picost *= GATES_OF_UNIDIRECTIONAL_SWAP;
            }
            for (unsigned long k = 1; k < reducedLayerIndices.size(); ++k) {
<<<<<<< HEAD
                dynamic_cast<LogicBlockOptimizer*>(lb)->weightedTerm(!y[k - 1][internalPiCount], picost);
                if (config.useBDD)
                    weightedVars[k].insert(WeightedVar(y[k - 1][internalPiCount], static_cast<int>(picost)));
=======
                cost = cost + LogicTerm::ite(y[k - 1][internalPiCount], LogicTerm(static_cast<int>(picost)), LogicTerm(0));
                if (config.useBDD)
                    weightedVars[k].emplace(WeightedVar(y[k - 1][internalPiCount], static_cast<int>(picost)));
>>>>>>> 95445236
            }
            ++internalPiCount;
        }
        ++piCount;
    } while (std::next_permutation(pi.begin(), pi.end()));
    lb->minimize(cost);
    if (config.enableSwapLimits && config.useBDD) {
        for (unsigned long k = 1; k < reducedLayerIndices.size(); ++k) {
<<<<<<< HEAD
            dynamic_cast<LogicBlockOptimizer*>(lb)->minimize(BuildBDD(weightedVars[k], y[k - 1], static_cast<int>(limit)));
=======
            lb->assertFormula(BuildBDD(weightedVars[k], y[k - 1], static_cast<int>(limit), lb.get()));
>>>>>>> 95445236
        }
    }

    // cost for reversed directions
    if (!architecture.bidirectional()) {
        for (unsigned long k = 0; k < reducedLayerIndices.size(); ++k) {
            for (const auto& gate: layers.at(reducedLayerIndices.at(k))) {
                if (gate.singleQubit())
                    continue;

<<<<<<< HEAD
                LogicTerm reverse = LogicTerm(true);
=======
                auto reverse = LogicTerm(true);
>>>>>>> 95445236
                for (const auto& edge: rcm) {
                    auto indexFT = x[k][physicalQubitIndex[edge.first]][gate.target];
                    auto indexSC = x[k][physicalQubitIndex[edge.second]][gate.control];
                    reverse      = reverse && (!indexFT || !indexSC);
                }
<<<<<<< HEAD
                dynamic_cast<LogicBlockOptimizer*>(lb)->weightedTerm(reverse, GATES_OF_DIRECTION_REVERSE);
=======
                lb->weightedTerm(reverse, GATES_OF_DIRECTION_REVERSE);
>>>>>>> 95445236
            }
        }
    }

    /* if (config.includeWCNF) {
        std::stringstream ss{};
        ss << opt;
        try {
            c.check_error();
        } catch (const z3::exception& e) {
            std::cerr << "Z3 reported an exception while trying to gather the WCNF formula: " << e.msg() << std::endl;
            std::cerr << "Most likely, this is due to the usage of Z3's atMostOne and exactlyOne constraints." << std::endl;
            std::cerr << "This can be circumvented by using QMAP's `commander` or `bimander` encoding." << std::endl;
        }
        choiceResults.wcnf = ss.str();
    }*/

    //////////////////////////////////////////
    /// 	Solving							//
    //////////////////////////////////////////
<<<<<<< HEAD
    Result res = lb->solve();
    if (Result::SAT == res) {
        Model* m              = lb->getModel();
=======
    lb->produceInstance();
    const auto res = lb->solve();
    if (Result::SAT == res) {
        const auto m          = lb->getModel();
>>>>>>> 95445236
        choiceResults.timeout = results.timeout = false;

        // quickly determine cost
        choiceResults.output.singleQubitGates = choiceResults.input.singleQubitGates;
        choiceResults.output.cnots            = choiceResults.input.cnots;
        choiceResults.output.gates            = choiceResults.output.singleQubitGates + choiceResults.output.cnots;
        assert(choiceResults.output.swaps == 0U);
        assert(choiceResults.output.directionReverse == 0U);
        // swaps
        for (unsigned long k = 1; k < reducedLayerIndices.size(); ++k) {
            auto& i = x[k - 1];
            auto& j = x[k];

            for (unsigned short Q: qubitChoice) {
                for (unsigned short q = 0; q < qc.getNqubits(); ++q) {
<<<<<<< HEAD
                    if (m->getBoolValue(i[physicalQubitIndex[Q]][q], lb)) {
                        // logical qubit q was mapped to physical qubit Q
                        for (unsigned short P: qubitChoice) {
                            // and has been assigned to physical qubit P going forward
                            if (m->getBoolValue(j[physicalQubitIndex[P]][q], lb)) {
=======
                    if (m->getBoolValue(i[physicalQubitIndex[Q]][q], lb.get())) {
                        // logical qubit q was mapped to physical qubit Q
                        for (unsigned short P: qubitChoice) {
                            // and has been assigned to physical qubit P going forward
                            if (m->getBoolValue(j[physicalQubitIndex[P]][q], lb.get())) {
>>>>>>> 95445236
                                pi[physicalQubitIndex[Q]] = P;
                            }
                        }
                    }
                }
            }

            architecture.minimumNumberOfSwaps(pi, swaps.at(k));
            choiceResults.output.swaps += swaps.at(k).size();
            if (architecture.bidirectional()) {
                choiceResults.output.gates += GATES_OF_BIDIRECTIONAL_SWAP * swaps.at(k).size();
            } else {
                choiceResults.output.gates += GATES_OF_UNIDIRECTIONAL_SWAP * swaps.at(k).size();
            }
        }

        // direction reverse
        if (!architecture.bidirectional()) {
            for (unsigned long k = 0; k < reducedLayerIndices.size(); ++k) {
                for (const auto& gate: layers.at(reducedLayerIndices.at(k))) {
                    if (gate.singleQubit())
                        continue;
                    for (const auto& edge: rcm) {
                        auto indexFT = x[k][physicalQubitIndex[edge.first]][gate.target];
                        auto indexSC = x[k][physicalQubitIndex[edge.second]][gate.control];
<<<<<<< HEAD
                        if (m->getBoolValue(indexFT, lb) && m->getBoolValue(indexSC, lb)) {
=======
                        if (m->getBoolValue(indexFT, lb.get()) && m->getBoolValue(indexSC, lb.get())) {
>>>>>>> 95445236
                            choiceResults.output.directionReverse++;
                            choiceResults.output.gates += GATES_OF_DIRECTION_REVERSE;
                        }
                    }
                }
            }
        }

        // save initial layout for later
        for (const auto& Q: qubitChoice) {
            for (unsigned short q = 0; q < qc.getNqubits(); ++q) {
<<<<<<< HEAD
                bool set = m->getBoolValue(x[0][physicalQubitIndex[Q]][q], lb);
=======
                bool set = m->getBoolValue(x[0][physicalQubitIndex[Q]][q], lb.get());
>>>>>>> 95445236
                if (set) {
                    swaps.at(0).emplace_back(std::pair<unsigned short, unsigned short>{Q, q});
                }
            }
        }

    } else {
        results.timeout = true;
    }
}<|MERGE_RESOLUTION|>--- conflicted
+++ resolved
@@ -5,15 +5,11 @@
 
 #include "exact/ExactMapper.hpp"
 
-<<<<<<< HEAD
-#include "LogicTerm/LogicTerm.hpp"
-=======
 #include "Encodings/Encodings.hpp"
 #include "LogicBlock/LogicBlock.hpp"
 #ifdef Z3_FOUND
     #include "LogicBlock/Z3Logic.hpp"
 #endif
->>>>>>> 95445236
 
 void ExactMapper::map(const Configuration& settings) {
     results.config     = settings;
@@ -339,39 +335,13 @@
     const auto& config = results.config;
     using namespace logicbase;
     // LogicBlock
-<<<<<<< HEAD
-    LogicBlock* lb;
-=======
     std::unique_ptr<LogicBlockOptimizer> lb;
->>>>>>> 95445236
 #ifdef Z3_FOUND
     using namespace z3logic;
     z3::context  c;
     z3::solver   slv(c);
     z3::optimize opt(c);
     z3::params   p(c);
-<<<<<<< HEAD
-    if (method == OptMethod::Z3) {
-        LogicTerm::termType = TermType::BASE;
-        if (strategy == OptimizingStrategy::UseMinimizer || strategy == OptimizingStrategy::SplitIter) {
-            p.set("pb.compile_equality", true);
-            p.set("maxres.hill_climb", true);
-            p.set("maxres.pivot_on_correction_set", false);
-            // z3::set_param("parallel.enable", true);
-            // z3::set_param("parallel.threads.max", nthreads);
-            opt.set(p);
-            lb = new Z3LogicOptimizer(c, opt, false);
-        } else {
-            p.set("threads", unsigned(nthreads / 2));
-            z3::set_param("parallel.enable", true);
-            z3::set_param("parallel.threads.max", nthreads / 2);
-            slv.set(p);
-            lb = new Z3LogicBlock(c, slv, true);
-        }
-    } else {
-        return CliffordOptResults{};
-    }
-=======
     LogicTerm::termType = TermType::BASE;
     p.set("timeout", timeout);
     p.set("pb.compile_equality", true);
@@ -380,7 +350,6 @@
     p.set("maxres.pivot_on_correction_set", false);
     opt.set(p);
     lb = std::make_unique<Z3LogicOptimizer>(c, opt, true);
->>>>>>> 95445236
 #endif
 
     std::vector<unsigned short>                        pi(qubitChoice.begin(), qubitChoice.end());
@@ -409,13 +378,6 @@
     //////////////////////////////////////////
     /// 	Boolean Variable Definitions	//
     //////////////////////////////////////////
-<<<<<<< HEAD
-    /*
-	 auxilary variable declarations
-	*/
-    std::vector<LogicTerm> auxvars;
-=======
->>>>>>> 95445236
 
     /*
 	 locical/physical qubit variables x_k_i_j
@@ -466,28 +428,16 @@
     if (config.encoding == Encoding::Naive) {
         for (unsigned long k = 0; k < reducedLayerIndices.size(); ++k) {
             for (unsigned long i = 0; i < qubitChoice.size(); ++i) {
-<<<<<<< HEAD
-                LogicTerm rowConsistency = LogicTerm(0);
-=======
                 auto rowConsistency = LogicTerm(0);
->>>>>>> 95445236
                 for (unsigned short j = 0; j < qc.getNqubits(); ++j) {
                     rowConsistency = rowConsistency +
                                      LogicTerm::ite(x[k][i][j], LogicTerm(1), LogicTerm(0));
                 }
-<<<<<<< HEAD
-                lb->assertFormula(rowConsistency < LogicTerm(1) || rowConsistency == LogicTerm(1));
-            }
-
-            for (unsigned short j = 0; j < qc.getNqubits(); ++j) {
-                LogicTerm colConsistency = LogicTerm(0);
-=======
                 lb->assertFormula(rowConsistency <= LogicTerm(1));
             }
 
             for (unsigned short j = 0; j < qc.getNqubits(); ++j) {
                 auto colConsistency = LogicTerm(0);
->>>>>>> 95445236
                 for (unsigned long i = 0; i < qubitChoice.size(); ++i) {
                     colConsistency = colConsistency +
                                      LogicTerm::ite(x[k][i][j], LogicTerm(1), LogicTerm(0));
@@ -503,15 +453,6 @@
                     varIDs.push_back(x[k][i][j]);
                 }
                 if (config.commanderGrouping == CommanderGrouping::Fixed2) {
-<<<<<<< HEAD
-                    lb->assertFormula(AtMostOneCMDR(groupVars(varIDs, 2), LogicTerm::noneTerm(), lb));
-                } else if (config.commanderGrouping == CommanderGrouping::Fixed3) {
-                    lb->assertFormula(AtMostOneCMDR(groupVars(varIDs, 3), LogicTerm::noneTerm(), lb));
-                } else if (config.commanderGrouping == CommanderGrouping::Logarithm) {
-                    lb->assertFormula(AtMostOneCMDR(groupVars(varIDs, static_cast<std::size_t>(std::log(varIDs.size()))), LogicTerm::noneTerm(), lb));
-                } else if (config.commanderGrouping == CommanderGrouping::Halves) {
-                    lb->assertFormula(AtMostOneCMDR(groupVars(varIDs, varIDs.size() / 2), LogicTerm::noneTerm(), lb));
-=======
                     lb->assertFormula(AtMostOneCMDR(groupVars(varIDs, 2), LogicTerm::noneTerm(), lb.get()));
                 } else if (config.commanderGrouping == CommanderGrouping::Fixed3) {
                     lb->assertFormula(AtMostOneCMDR(groupVars(varIDs, 3), LogicTerm::noneTerm(), lb.get()));
@@ -519,7 +460,6 @@
                     lb->assertFormula(AtMostOneCMDR(groupVars(varIDs, static_cast<std::size_t>(std::log(varIDs.size()))), LogicTerm::noneTerm(), lb.get()));
                 } else if (config.commanderGrouping == CommanderGrouping::Halves) {
                     lb->assertFormula(AtMostOneCMDR(groupVars(varIDs, varIDs.size() / 2), LogicTerm::noneTerm(), lb.get()));
->>>>>>> 95445236
                 }
             }
 
@@ -530,15 +470,6 @@
                 }
 
                 if (config.commanderGrouping == CommanderGrouping::Fixed2) {
-<<<<<<< HEAD
-                    lb->assertFormula(ExactlyOneCMDR(groupVars(varIDs, 2), LogicTerm::noneTerm(), lb));
-                } else if (config.commanderGrouping == CommanderGrouping::Fixed3) {
-                    lb->assertFormula(ExactlyOneCMDR(groupVars(varIDs, 3), LogicTerm::noneTerm(), lb));
-                } else if (config.commanderGrouping == CommanderGrouping::Logarithm) {
-                    lb->assertFormula(ExactlyOneCMDR(groupVars(varIDs, static_cast<std::size_t>(std::log(varIDs.size()))), LogicTerm::noneTerm(), lb));
-                } else if (config.commanderGrouping == CommanderGrouping::Halves) {
-                    lb->assertFormula(ExactlyOneCMDR(groupVars(varIDs, varIDs.size() / 2), LogicTerm::noneTerm(), lb));
-=======
                     lb->assertFormula(ExactlyOneCMDR(groupVars(varIDs, 2), LogicTerm::noneTerm(), lb.get()));
                 } else if (config.commanderGrouping == CommanderGrouping::Fixed3) {
                     lb->assertFormula(ExactlyOneCMDR(groupVars(varIDs, 3), LogicTerm::noneTerm(), lb.get()));
@@ -546,7 +477,6 @@
                     lb->assertFormula(ExactlyOneCMDR(groupVars(varIDs, static_cast<std::size_t>(std::log(varIDs.size()))), LogicTerm::noneTerm(), lb.get()));
                 } else if (config.commanderGrouping == CommanderGrouping::Halves) {
                     lb->assertFormula(ExactlyOneCMDR(groupVars(varIDs, varIDs.size() / 2), LogicTerm::noneTerm(), lb.get()));
->>>>>>> 95445236
                 }
             }
         }
@@ -559,11 +489,7 @@
                     vars.emplace_back(x[k][i][j]);
                     varIDs.emplace_back(j);
                 }
-<<<<<<< HEAD
-                lb->assertFormula(AtMostOneBiMander(vars));
-=======
                 lb->assertFormula(AtMostOneBiMander(vars, lb.get()));
->>>>>>> 95445236
             }
 
             for (unsigned short j = 0; j < qc.getNqubits(); ++j) { //There is no exactly one Bimander
@@ -573,15 +499,6 @@
                 }
 
                 if (config.commanderGrouping == CommanderGrouping::Fixed2) {
-<<<<<<< HEAD
-                    lb->assertFormula(ExactlyOneCMDR(groupVars(varIDs, 2), LogicTerm::noneTerm(), lb));
-                } else if (config.commanderGrouping == CommanderGrouping::Fixed3) {
-                    lb->assertFormula(ExactlyOneCMDR(groupVars(varIDs, 3), LogicTerm::noneTerm(), lb));
-                } else if (config.commanderGrouping == CommanderGrouping::Logarithm) {
-                    lb->assertFormula(ExactlyOneCMDR(groupVars(varIDs, static_cast<std::size_t>(std::log(varIDs.size()))), LogicTerm::noneTerm(), lb));
-                } else if (config.commanderGrouping == CommanderGrouping::Halves) {
-                    lb->assertFormula(ExactlyOneCMDR(groupVars(varIDs, varIDs.size() / 2), LogicTerm::noneTerm(), lb));
-=======
                     lb->assertFormula(ExactlyOneCMDR(groupVars(varIDs, 2), LogicTerm::noneTerm(), lb.get()));
                 } else if (config.commanderGrouping == CommanderGrouping::Fixed3) {
                     lb->assertFormula(ExactlyOneCMDR(groupVars(varIDs, 3), LogicTerm::noneTerm(), lb.get()));
@@ -589,7 +506,6 @@
                     lb->assertFormula(ExactlyOneCMDR(groupVars(varIDs, static_cast<std::size_t>(std::log(varIDs.size()))), LogicTerm::noneTerm(), lb.get()));
                 } else if (config.commanderGrouping == CommanderGrouping::Halves) {
                     lb->assertFormula(ExactlyOneCMDR(groupVars(varIDs, varIDs.size() / 2), LogicTerm::noneTerm(), lb.get()));
->>>>>>> 95445236
                 }
             }
         }
@@ -599,20 +515,12 @@
     ///		Coupling Constraints			//
     //////////////////////////////////////////
     for (unsigned long k = 0; k < reducedLayerIndices.size(); ++k) {
-<<<<<<< HEAD
-        LogicTerm allCouplings = LogicTerm(true);
-=======
         auto allCouplings = LogicTerm(true);
->>>>>>> 95445236
         for (const auto& gate: layers.at(reducedLayerIndices.at(k))) {
             if (gate.singleQubit())
                 continue;
 
-<<<<<<< HEAD
-            LogicTerm coupling = LogicTerm(false);
-=======
             auto coupling = LogicTerm(false);
->>>>>>> 95445236
             if (architecture.bidirectional()) {
                 for (const auto& edge: rcm) {
                     auto indexFC = x[k][physicalQubitIndex[edge.first]][gate.control];
@@ -662,15 +570,9 @@
     // Allow only 1 y_k_pi to be true
     if (config.encoding == Encoding::Naive) {
         for (unsigned long k = 1; k < reducedLayerIndices.size(); ++k) {
-<<<<<<< HEAD
-            LogicTerm onlyOne = LogicTerm(0);
-            piCount           = 0;
-            internalPiCount   = 0;
-=======
             auto onlyOne    = LogicTerm(0);
             piCount         = 0;
             internalPiCount = 0;
->>>>>>> 95445236
             do {
                 if (skipped_pi.count(piCount) == 0 || !config.enableSwapLimits) {
                     onlyOne = onlyOne + LogicTerm::ite(y[k - 1][internalPiCount], LogicTerm(1), LogicTerm(0));
@@ -678,12 +580,8 @@
                 }
                 ++piCount;
             } while (std::next_permutation(pi.begin(), pi.end()));
-<<<<<<< HEAD
-            lb->assertFormula(onlyOne == LogicTerm(1));
-=======
             auto t = onlyOne == LogicTerm(1);
             lb->assertFormula(t);
->>>>>>> 95445236
         }
     } else {
         for (unsigned long k = 1; k < reducedLayerIndices.size(); ++k) {
@@ -698,15 +596,6 @@
                 ++piCount;
             } while (std::next_permutation(pi.begin(), pi.end()));
             if (config.commanderGrouping == CommanderGrouping::Fixed2) {
-<<<<<<< HEAD
-                lb->assertFormula(ExactlyOneCMDR(groupVars(varIDs, 2), LogicTerm::noneTerm(), lb));
-            } else if (config.commanderGrouping == CommanderGrouping::Fixed3) {
-                lb->assertFormula(ExactlyOneCMDR(groupVars(varIDs, 3), LogicTerm::noneTerm(), lb));
-            } else if (config.commanderGrouping == CommanderGrouping::Logarithm) {
-                lb->assertFormula(ExactlyOneCMDR(groupVars(varIDs, static_cast<std::size_t>(std::log(varIDs.size()))), LogicTerm::noneTerm(), lb));
-            } else if (config.commanderGrouping == CommanderGrouping::Halves) {
-                lb->assertFormula(ExactlyOneCMDR(groupVars(varIDs, varIDs.size() / 2), LogicTerm::noneTerm(), lb));
-=======
                 lb->assertFormula(ExactlyOneCMDR(groupVars(varIDs, 2), LogicTerm::noneTerm(), lb.get()));
             } else if (config.commanderGrouping == CommanderGrouping::Fixed3) {
                 lb->assertFormula(ExactlyOneCMDR(groupVars(varIDs, 3), LogicTerm::noneTerm(), lb.get()));
@@ -714,7 +603,6 @@
                 lb->assertFormula(ExactlyOneCMDR(groupVars(varIDs, static_cast<std::size_t>(std::log(varIDs.size()))), LogicTerm::noneTerm(), lb.get()));
             } else if (config.commanderGrouping == CommanderGrouping::Halves) {
                 lb->assertFormula(ExactlyOneCMDR(groupVars(varIDs, varIDs.size() / 2), LogicTerm::noneTerm(), lb.get()));
->>>>>>> 95445236
             }
         }
     }
@@ -735,15 +623,9 @@
                 picost *= GATES_OF_UNIDIRECTIONAL_SWAP;
             }
             for (unsigned long k = 1; k < reducedLayerIndices.size(); ++k) {
-<<<<<<< HEAD
-                dynamic_cast<LogicBlockOptimizer*>(lb)->weightedTerm(!y[k - 1][internalPiCount], picost);
-                if (config.useBDD)
-                    weightedVars[k].insert(WeightedVar(y[k - 1][internalPiCount], static_cast<int>(picost)));
-=======
                 cost = cost + LogicTerm::ite(y[k - 1][internalPiCount], LogicTerm(static_cast<int>(picost)), LogicTerm(0));
                 if (config.useBDD)
                     weightedVars[k].emplace(WeightedVar(y[k - 1][internalPiCount], static_cast<int>(picost)));
->>>>>>> 95445236
             }
             ++internalPiCount;
         }
@@ -752,11 +634,7 @@
     lb->minimize(cost);
     if (config.enableSwapLimits && config.useBDD) {
         for (unsigned long k = 1; k < reducedLayerIndices.size(); ++k) {
-<<<<<<< HEAD
-            dynamic_cast<LogicBlockOptimizer*>(lb)->minimize(BuildBDD(weightedVars[k], y[k - 1], static_cast<int>(limit)));
-=======
             lb->assertFormula(BuildBDD(weightedVars[k], y[k - 1], static_cast<int>(limit), lb.get()));
->>>>>>> 95445236
         }
     }
 
@@ -767,26 +645,18 @@
                 if (gate.singleQubit())
                     continue;
 
-<<<<<<< HEAD
-                LogicTerm reverse = LogicTerm(true);
-=======
                 auto reverse = LogicTerm(true);
->>>>>>> 95445236
                 for (const auto& edge: rcm) {
                     auto indexFT = x[k][physicalQubitIndex[edge.first]][gate.target];
                     auto indexSC = x[k][physicalQubitIndex[edge.second]][gate.control];
                     reverse      = reverse && (!indexFT || !indexSC);
                 }
-<<<<<<< HEAD
-                dynamic_cast<LogicBlockOptimizer*>(lb)->weightedTerm(reverse, GATES_OF_DIRECTION_REVERSE);
-=======
                 lb->weightedTerm(reverse, GATES_OF_DIRECTION_REVERSE);
->>>>>>> 95445236
-            }
-        }
-    }
-
-    /* if (config.includeWCNF) {
+            }
+        }
+    }
+
+    if (config.includeWCNF) {
         std::stringstream ss{};
         ss << opt;
         try {
@@ -797,21 +667,15 @@
             std::cerr << "This can be circumvented by using QMAP's `commander` or `bimander` encoding." << std::endl;
         }
         choiceResults.wcnf = ss.str();
-    }*/
+    }
 
     //////////////////////////////////////////
     /// 	Solving							//
     //////////////////////////////////////////
-<<<<<<< HEAD
-    Result res = lb->solve();
-    if (Result::SAT == res) {
-        Model* m              = lb->getModel();
-=======
     lb->produceInstance();
     const auto res = lb->solve();
     if (Result::SAT == res) {
         const auto m          = lb->getModel();
->>>>>>> 95445236
         choiceResults.timeout = results.timeout = false;
 
         // quickly determine cost
@@ -827,19 +691,11 @@
 
             for (unsigned short Q: qubitChoice) {
                 for (unsigned short q = 0; q < qc.getNqubits(); ++q) {
-<<<<<<< HEAD
-                    if (m->getBoolValue(i[physicalQubitIndex[Q]][q], lb)) {
-                        // logical qubit q was mapped to physical qubit Q
-                        for (unsigned short P: qubitChoice) {
-                            // and has been assigned to physical qubit P going forward
-                            if (m->getBoolValue(j[physicalQubitIndex[P]][q], lb)) {
-=======
                     if (m->getBoolValue(i[physicalQubitIndex[Q]][q], lb.get())) {
                         // logical qubit q was mapped to physical qubit Q
                         for (unsigned short P: qubitChoice) {
                             // and has been assigned to physical qubit P going forward
                             if (m->getBoolValue(j[physicalQubitIndex[P]][q], lb.get())) {
->>>>>>> 95445236
                                 pi[physicalQubitIndex[Q]] = P;
                             }
                         }
@@ -865,11 +721,7 @@
                     for (const auto& edge: rcm) {
                         auto indexFT = x[k][physicalQubitIndex[edge.first]][gate.target];
                         auto indexSC = x[k][physicalQubitIndex[edge.second]][gate.control];
-<<<<<<< HEAD
-                        if (m->getBoolValue(indexFT, lb) && m->getBoolValue(indexSC, lb)) {
-=======
                         if (m->getBoolValue(indexFT, lb.get()) && m->getBoolValue(indexSC, lb.get())) {
->>>>>>> 95445236
                             choiceResults.output.directionReverse++;
                             choiceResults.output.gates += GATES_OF_DIRECTION_REVERSE;
                         }
@@ -881,11 +733,7 @@
         // save initial layout for later
         for (const auto& Q: qubitChoice) {
             for (unsigned short q = 0; q < qc.getNqubits(); ++q) {
-<<<<<<< HEAD
-                bool set = m->getBoolValue(x[0][physicalQubitIndex[Q]][q], lb);
-=======
                 bool set = m->getBoolValue(x[0][physicalQubitIndex[Q]][q], lb.get());
->>>>>>> 95445236
                 if (set) {
                     swaps.at(0).emplace_back(std::pair<unsigned short, unsigned short>{Q, q});
                 }
