--- conflicted
+++ resolved
@@ -354,17 +354,6 @@
         queue.pop();
     }
 
-<<<<<<< HEAD
-long Architecture::getLongestPath() const {
-	return findLongestPath(getCouplingMap(), getNqubits());
-}
-
-
-long Architecture::getLongestPath(const std::set<unsigned short> &qubitChoice) const {
-	return findLongestPath(getCouplingMap(), getNqubits(), qubitChoice);
-}
-
-=======
     //TODO: different weight if this contains a teleportation
     for (const auto& s: solutions) {
         for (std::size_t j = 0; j < s.size() - 1; j++) {
@@ -381,7 +370,15 @@
 
     return (length - 2) * 7 + 4;
 }
->>>>>>> d8f4f5c8
+
+long Architecture::getLongestPath() const {
+	return findLongestPath(getCouplingMap(), getNqubits());
+}
+
+
+long Architecture::getLongestPath(const std::set<unsigned short> &qubitChoice) const {
+	return findLongestPath(getCouplingMap(), getNqubits(), qubitChoice);
+}
 
 std::string toString(const AvailableArchitectures architecture) {
     switch (architecture) {
