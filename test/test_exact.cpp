<<<<<<< HEAD
/*
 * This file is part of the JKQ QMAP library which is released under the MIT license.
 * See file README.md or go to https://iic.jku.at/eda/research/ibm_qx_mapping/ for more information.
 */

#include "exact/ExactMapper.hpp"
#include "gtest/gtest.h"
#include "gmock/gmock.h"

class ExactTest : public testing::TestWithParam<std::string> {
protected:

	std::string test_example_dir = "./examples/";
	std::string test_architecture_dir = "./architectures/";
	std::string test_calibration_dir = "./calibration/";

	qc::QuantumComputation qc{};
	Architecture IBMQ_Yorktown{};
	Architecture IBMQ_London{};
	Architecture IBM_QX4{};
	ExactMapper IBMQ_Yorktown_mapper{ qc, IBMQ_Yorktown };
	ExactMapper IBMQ_London_mapper{ qc, IBMQ_London };
	ExactMapper IBM_QX4_mapper{ qc, IBM_QX4 };

	void SetUp() override {
		qc.import(test_example_dir + GetParam() + ".qasm");
		IBMQ_Yorktown.loadCouplingMap(AvailableArchitectures::IBMQ_Yorktown);
		IBMQ_London.loadCouplingMap(test_architecture_dir + "ibmq_london.arch");
		IBMQ_London.loadCalibrationData(test_calibration_dir + "ibmq_london.csv");
		IBM_QX4.loadCouplingMap(AvailableArchitectures::IBM_QX4);
	}

};

INSTANTIATE_TEST_SUITE_P(Exact, ExactTest,
	testing::Values(
		"3_17_13",
		"ex-1_166",
		"ham3_102",
		"miller_11",
		"4gt11_84"),
	[](const testing::TestParamInfo<ExactTest::ParamType>& info) {
		std::string name = info.param;
		std::replace(name.begin(), name.end(), '-', '_');
		std::stringstream ss{};
		ss << name;
		return ss.str();});

TEST_P(ExactTest, IndividualGates) {
	MappingSettings settings{};
	settings.layeringStrategy = LayeringStrategy::IndividualGates;
	IBMQ_Yorktown_mapper.map(settings);
	IBMQ_Yorktown_mapper.dumpResult(GetParam() + "_exact_yorktown_individual.qasm");
	IBMQ_Yorktown_mapper.printResult(std::cout, true);

	IBMQ_London_mapper.map(settings);
	IBMQ_London_mapper.dumpResult(GetParam() + "_exact_london_individual.qasm");
	IBMQ_London_mapper.printResult(std::cout, true);
	SUCCEED() << "Mapping successful";
}

TEST_P(ExactTest, DisjointQubits) {
	MappingSettings settings{};
	settings.layeringStrategy = LayeringStrategy::DisjointQubits;
	IBMQ_Yorktown_mapper.map(settings);
	IBMQ_Yorktown_mapper.dumpResult(GetParam() + "_exact_yorktown_disjoint.qasm");
	IBMQ_Yorktown_mapper.printResult(std::cout, true);

	IBMQ_London_mapper.map(settings);
	IBMQ_London_mapper.dumpResult(GetParam() + "_exact_london_disjoint.qasm");
	IBMQ_London_mapper.printResult(std::cout, true);
	SUCCEED() << "Mapping successful";
}

TEST_P(ExactTest, OddGates) {
	MappingSettings settings{};
	settings.layeringStrategy = LayeringStrategy::OddGates;
	IBMQ_Yorktown_mapper.map(settings);
	IBMQ_Yorktown_mapper.dumpResult(GetParam() + "_exact_yorktown_odd.qasm");
	IBMQ_Yorktown_mapper.printResult(std::cout, true);
	SUCCEED() << "Mapping successful";
}

TEST_P(ExactTest, QubitTriangle) {
	MappingSettings settings{};
	settings.layeringStrategy = LayeringStrategy::QubitTriangle;
	IBMQ_Yorktown_mapper.map(settings);
	IBMQ_Yorktown_mapper.dumpResult(GetParam() + "_exact_yorktown_triangle.qasm");
	IBMQ_Yorktown_mapper.printResult(std::cout, true);
	SUCCEED() << "Mapping successful";
}

TEST_P(ExactTest, CommanderEncodingfixed3) {
	MappingSettings settings{};
	settings.encoding = Encodings::Commander;
	settings.grouping = Groupings::Fixed3;
	IBMQ_Yorktown_mapper.map(settings);
	IBMQ_Yorktown_mapper.dumpResult(GetParam() + "_exact_yorktown_commander_fixed3.qasm");
	IBMQ_Yorktown_mapper.printResult(std::cout, true);
	SUCCEED() << "Mapping successful";
}
TEST_P(ExactTest, CommanderEncodingfixed2) {
	MappingSettings settings{};
	settings.encoding = Encodings::Commander;
	settings.grouping = Groupings::Fixed2;
	IBMQ_Yorktown_mapper.map(settings);
	IBMQ_Yorktown_mapper.dumpResult(GetParam() + "_exact_yorktown_commander_fixed2.qasm");
	IBMQ_Yorktown_mapper.printResult(std::cout, true);
	SUCCEED() << "Mapping successful";
}
TEST_P(ExactTest, CommanderEncodinghalves) {
	MappingSettings settings{};
	settings.encoding = Encodings::Commander;
	settings.grouping = Groupings::Halves;
	IBMQ_Yorktown_mapper.map(settings);
	IBMQ_Yorktown_mapper.dumpResult(GetParam() + "_exact_yorktown_commander_halves.qasm");
	IBMQ_Yorktown_mapper.printResult(std::cout, true);
	SUCCEED() << "Mapping successful";
}
TEST_P(ExactTest, CommanderEncodinglogarithm) {
	MappingSettings settings{};
	settings.encoding = Encodings::Commander;
	settings.grouping = Groupings::Logarithm;
	IBMQ_Yorktown_mapper.map(settings);
	IBMQ_Yorktown_mapper.dumpResult(GetParam() + "_exact_yorktown_commander_log.qasm");
	IBMQ_Yorktown_mapper.printResult(std::cout, true);
	SUCCEED() << "Mapping successful";
}

TEST_P(ExactTest, CommanderEncodingUnidirectionalfixed3) {
	MappingSettings settings{};
	settings.encoding = Encodings::Commander;
	settings.grouping = Groupings::Fixed3;
	IBM_QX4_mapper.map(settings);
	IBM_QX4_mapper.dumpResult(GetParam() + "_exact_QX4_commander_fixed3.qasm");
	IBM_QX4_mapper.printResult(std::cout, true);
	SUCCEED() << "Mapping successful";
}
TEST_P(ExactTest, CommanderEncodingUnidirectionalfixed2) {
	MappingSettings settings{};
	settings.encoding = Encodings::Commander;
	settings.grouping = Groupings::Fixed2;
	IBM_QX4_mapper.map(settings);
	IBM_QX4_mapper.dumpResult(GetParam() + "_exact_QX4_commander_fixed2.qasm");
	IBM_QX4_mapper.printResult(std::cout, true);
	SUCCEED() << "Mapping successful";
}
TEST_P(ExactTest, CommanderEncodingUnidirectionalhalves) {
	MappingSettings settings{};
	settings.encoding = Encodings::Commander;
	settings.grouping = Groupings::Halves;
	IBM_QX4_mapper.map(settings);
	IBM_QX4_mapper.dumpResult(GetParam() + "_exact_QX4_commander_halves.qasm");
	IBM_QX4_mapper.printResult(std::cout, true);
	SUCCEED() << "Mapping successful";
}
TEST_P(ExactTest, CommanderEncodingUnidirectionallogarithm) {
	MappingSettings settings{};
	settings.encoding = Encodings::Commander;
	settings.grouping = Groupings::Logarithm;
	IBM_QX4_mapper.map(settings);
	IBM_QX4_mapper.dumpResult(GetParam() + "_exact_QX4_commander_log.qasm");
	IBM_QX4_mapper.printResult(std::cout, true);
	SUCCEED() << "Mapping successful";
}

TEST_P(ExactTest, BimanderEncodingfixed3) {
	MappingSettings settings{};
	settings.encoding = Encodings::Bimander;
	settings.grouping = Groupings::Fixed3;
	IBMQ_Yorktown_mapper.map(settings);
	IBMQ_Yorktown_mapper.dumpResult(GetParam() + "_exact_yorktown_bimander.qasm");
	IBMQ_Yorktown_mapper.printResult(std::cout, true);
	SUCCEED() << "Mapping successful";
}
TEST_P(ExactTest, BimanderEncodingfixed2) {
	MappingSettings settings{};
	settings.encoding = Encodings::Bimander;
	settings.grouping = Groupings::Fixed2;
	IBMQ_Yorktown_mapper.map(settings);
	IBMQ_Yorktown_mapper.dumpResult(GetParam() + "_exact_yorktown_bimander.qasm");
	IBMQ_Yorktown_mapper.printResult(std::cout, true);
	SUCCEED() << "Mapping successful";
}
TEST_P(ExactTest, BimanderEncodinghalves) {
	MappingSettings settings{};
	settings.encoding = Encodings::Bimander;
	settings.grouping = Groupings::Halves;
	IBMQ_Yorktown_mapper.map(settings);
	IBMQ_Yorktown_mapper.dumpResult(GetParam() + "_exact_yorktown_bimander.qasm");
	IBMQ_Yorktown_mapper.printResult(std::cout, true);
	SUCCEED() << "Mapping successful";
}
TEST_P(ExactTest, BimanderEncodinglogaritm) {
	MappingSettings settings{};
	settings.encoding = Encodings::Bimander;
	settings.grouping = Groupings::Logarithm;
	IBMQ_Yorktown_mapper.map(settings);
	IBMQ_Yorktown_mapper.dumpResult(GetParam() + "_exact_yorktown_bimander.qasm");
	IBMQ_Yorktown_mapper.printResult(std::cout, true);
	SUCCEED() << "Mapping successful";
}

TEST_P(ExactTest, BimanderEncodingUnidirectionalfixed3) {
	MappingSettings settings{};
	settings.encoding = Encodings::Bimander;
	settings.grouping = Groupings::Fixed3;
	IBM_QX4_mapper.map(settings);
	IBM_QX4_mapper.dumpResult(GetParam() + "_exact_QX4_bimander.qasm");
	IBM_QX4_mapper.printResult(std::cout, true);
	SUCCEED() << "Mapping successful";
}
TEST_P(ExactTest, BimanderEncodingUnidirectionalfixed2) {
	MappingSettings settings{};
	settings.encoding = Encodings::Bimander;
	settings.grouping = Groupings::Fixed2;
	IBM_QX4_mapper.map(settings);
	IBM_QX4_mapper.dumpResult(GetParam() + "_exact_QX4_bimander.qasm");
	IBM_QX4_mapper.printResult(std::cout, true);
	SUCCEED() << "Mapping successful";
}
TEST_P(ExactTest, BimanderEncodingUnidirectionalhalves) {
	MappingSettings settings{};
	settings.encoding = Encodings::Bimander;
	settings.grouping = Groupings::Halves;
	IBM_QX4_mapper.map(settings);
	IBM_QX4_mapper.dumpResult(GetParam() + "_exact_QX4_bimander.qasm");
	IBM_QX4_mapper.printResult(std::cout, true);
	SUCCEED() << "Mapping successful";
}
TEST_P(ExactTest, BimanderEncodingUnidirectionallogarithm) {
	MappingSettings settings{};
	settings.encoding = Encodings::Bimander;
	settings.grouping = Groupings::Logarithm;
	IBM_QX4_mapper.map(settings);
	IBM_QX4_mapper.dumpResult(GetParam() + "_exact_QX4_bimander.qasm");
	IBM_QX4_mapper.printResult(std::cout, true);
	SUCCEED() << "Mapping successful";
}

TEST_P(ExactTest, LimitsBidirectional) {
	MappingSettings settings{};
	settings.enableLimits = true;
	settings.strategy = Strategy::ArchitectureSwaps;
	IBMQ_Yorktown_mapper.map(settings);
	IBMQ_Yorktown_mapper.dumpResult(GetParam() + "_exact_yorktown_bdd.qasm");
	IBMQ_Yorktown_mapper.printResult(std::cout, true);
	SUCCEED() << "Mapping successful";
	settings.enableLimits = true;
}
TEST_P(ExactTest, LimitsBidirectionalSubsetSwaps) {
	MappingSettings settings{};
	settings.enableLimits = true;
	settings.strategy = Strategy::SubsetSwaps;
	IBMQ_Yorktown_mapper.map(settings);
	IBMQ_Yorktown_mapper.dumpResult(GetParam() + "_exact_yorktown_bdd.qasm");
	IBMQ_Yorktown_mapper.printResult(std::cout, true);
	SUCCEED() << "Mapping successful";
	settings.enableLimits = true;
}
TEST_P(ExactTest, LimitsBidirectionalCustomLimit) {
	MappingSettings settings{};
	settings.enableLimits = true;
	settings.strategy = Strategy::Custom;
	settings.limit = 10;
	IBMQ_Yorktown_mapper.map(settings);
	IBMQ_Yorktown_mapper.dumpResult(GetParam() + "_exact_yorktown_bdd.qasm");
	IBMQ_Yorktown_mapper.printResult(std::cout, true);
	SUCCEED() << "Mapping successful";
}

TEST_P(ExactTest, LimitsUnidirectional) {
	MappingSettings settings{};
	settings.enableLimits = true;
	settings.strategy = Strategy::ArchitectureSwaps;
	IBM_QX4_mapper.map(settings);
	IBM_QX4_mapper.dumpResult(GetParam() + "_exact_QX4_bdd.qasm");
	IBM_QX4_mapper.printResult(std::cout, true);
	SUCCEED() << "Mapping successful";
}
TEST_P(ExactTest, LimitsUnidirectionalSubsetSwaps) {
	MappingSettings settings{};
	settings.enableLimits = true;
	settings.strategy = Strategy::SubsetSwaps;
	IBM_QX4_mapper.map(settings);
	IBM_QX4_mapper.dumpResult(GetParam() + "_exact_QX4_bdd.qasm");
	IBM_QX4_mapper.printResult(std::cout, true);
	SUCCEED() << "Mapping successful";
}
TEST_P(ExactTest, LimitsUnidirectionalCustomLimit) {
	MappingSettings settings{};
	settings.enableLimits = true;
	settings.strategy = Strategy::Custom;
	settings.limit = 10;
	IBM_QX4_mapper.map(settings);
	IBM_QX4_mapper.dumpResult(GetParam() + "_exact_QX4_bdd.qasm");
	IBM_QX4_mapper.printResult(std::cout, true);
	SUCCEED() << "Mapping successful";
}
TEST_P(ExactTest, IncreasingCustomLimitUnidirectional) {
	MappingSettings settings{};
	settings.enableLimits = true;
	settings.strategy = Strategy::Increasing;
	settings.limit = 3;
	IBM_QX4_mapper.map(settings);
	IBM_QX4_mapper.dumpResult(GetParam() + "_exact_QX4_bdd_inccustom.qasm");
	IBM_QX4_mapper.printResult(std::cout, true);
	SUCCEED() << "Mapping successful";
}
TEST_P(ExactTest, IncreasingUnidirectional) {
	MappingSettings settings{};
	settings.enableLimits = true;
	settings.strategy = Strategy::Increasing;
	settings.limit = 0;
	IBM_QX4_mapper.map(settings);
	IBM_QX4_mapper.dumpResult(GetParam() + "_exact_QX4_bdd_inc.qasm");
	IBM_QX4_mapper.printResult(std::cout, true);
	SUCCEED() << "Mapping successful";
}
TEST_P(ExactTest, NoSubsets) {
	MappingSettings settings{};
	settings.useQubitSubsets = false;
	settings.enableLimits = false;
	IBM_QX4_mapper.map(settings);
	IBM_QX4_mapper.dumpResult(GetParam() + "_exact_QX4_nosubsets.qasm");
	IBM_QX4_mapper.printResult(std::cout, true);
	SUCCEED() << "Mapping successful";
}
=======
/*
 * This file is part of the JKQ QMAP library which is released under the MIT license.
 * See file README.md or go to https://iic.jku.at/eda/research/ibm_qx_mapping/ for more information.
 */

#include "exact/ExactMapper.hpp"

#include "gmock/gmock.h"
#include "gtest/gtest.h"

class ExactTest: public testing::TestWithParam<std::string> {
protected:
    std::string test_example_dir      = "./examples/";
    std::string test_architecture_dir = "./architectures/";
    std::string test_calibration_dir  = "./calibration/";

    qc::QuantumComputation qc{};
    Architecture           IBMQ_Yorktown{};
    Architecture           IBMQ_London{};
    ExactMapper            IBMQ_Yorktown_mapper{qc, IBMQ_Yorktown};
    ExactMapper            IBMQ_London_mapper{qc, IBMQ_London};

    void SetUp() override {
        qc.import(test_example_dir + GetParam() + ".qasm");
        IBMQ_Yorktown.loadCouplingMap(AvailableArchitectures::IBMQ_Yorktown);
        IBMQ_London.loadCouplingMap(test_architecture_dir + "ibmq_london.arch");
        IBMQ_London.loadCalibrationData(test_calibration_dir + "ibmq_london.csv");
    }
};

INSTANTIATE_TEST_SUITE_P(Exact, ExactTest,
                         testing::Values(
                                 "3_17_13",
                                 "ex-1_166",
                                 "ham3_102",
                                 "miller_11",
                                 "4gt11_84"),
                         [](const testing::TestParamInfo<ExactTest::ParamType>& info) {
	                         std::string name = info.param;
	                         std::replace( name.begin(), name.end(), '-', '_');
	                         std::stringstream ss{};
	                         ss << name;
	                         return ss.str(); });

TEST_P(ExactTest, IndividualGates) {
    MappingSettings settings{};
    settings.layeringStrategy = LayeringStrategy::IndividualGates;
    IBMQ_Yorktown_mapper.map(settings);
    IBMQ_Yorktown_mapper.dumpResult(GetParam() + "_exact_yorktown_individual.qasm");
    IBMQ_Yorktown_mapper.printResult(std::cout, true);

    IBMQ_London_mapper.map(settings);
    IBMQ_London_mapper.dumpResult(GetParam() + "_exact_london_individual.qasm");
    IBMQ_London_mapper.printResult(std::cout, true);
    SUCCEED() << "Mapping successful";
}

TEST_P(ExactTest, DisjointQubits) {
    MappingSettings settings{};
    settings.layeringStrategy = LayeringStrategy::DisjointQubits;
    IBMQ_Yorktown_mapper.map(settings);
    IBMQ_Yorktown_mapper.dumpResult(GetParam() + "_exact_yorktown_disjoint.qasm");
    IBMQ_Yorktown_mapper.printResult(std::cout, true);

    IBMQ_London_mapper.map(settings);
    IBMQ_London_mapper.dumpResult(GetParam() + "_exact_london_disjoint.qasm");
    IBMQ_London_mapper.printResult(std::cout, true);
    SUCCEED() << "Mapping successful";
}

TEST_P(ExactTest, OddGates) {
    MappingSettings settings{};
    settings.layeringStrategy = LayeringStrategy::OddGates;
    IBMQ_Yorktown_mapper.map(settings);
    IBMQ_Yorktown_mapper.dumpResult(GetParam() + "_exact_yorktown_odd.qasm");
    IBMQ_Yorktown_mapper.printResult(std::cout, true);
    SUCCEED() << "Mapping successful";
}

TEST_P(ExactTest, QubitTriangle) {
    MappingSettings settings{};
    settings.layeringStrategy = LayeringStrategy::QubitTriangle;
    IBMQ_Yorktown_mapper.map(settings);
    IBMQ_Yorktown_mapper.dumpResult(GetParam() + "_exact_yorktown_triangle.qasm");
    IBMQ_Yorktown_mapper.printResult(std::cout, true);
    SUCCEED() << "Mapping successful";
}
>>>>>>> d8f4f5c8
<|MERGE_RESOLUTION|>--- conflicted
+++ resolved
@@ -1,418 +1,328 @@
-<<<<<<< HEAD
-/*
- * This file is part of the JKQ QMAP library which is released under the MIT license.
- * See file README.md or go to https://iic.jku.at/eda/research/ibm_qx_mapping/ for more information.
- */
-
-#include "exact/ExactMapper.hpp"
-#include "gtest/gtest.h"
-#include "gmock/gmock.h"
-
-class ExactTest : public testing::TestWithParam<std::string> {
-protected:
-
-	std::string test_example_dir = "./examples/";
-	std::string test_architecture_dir = "./architectures/";
-	std::string test_calibration_dir = "./calibration/";
-
-	qc::QuantumComputation qc{};
-	Architecture IBMQ_Yorktown{};
-	Architecture IBMQ_London{};
-	Architecture IBM_QX4{};
-	ExactMapper IBMQ_Yorktown_mapper{ qc, IBMQ_Yorktown };
-	ExactMapper IBMQ_London_mapper{ qc, IBMQ_London };
-	ExactMapper IBM_QX4_mapper{ qc, IBM_QX4 };
-
-	void SetUp() override {
-		qc.import(test_example_dir + GetParam() + ".qasm");
-		IBMQ_Yorktown.loadCouplingMap(AvailableArchitectures::IBMQ_Yorktown);
-		IBMQ_London.loadCouplingMap(test_architecture_dir + "ibmq_london.arch");
-		IBMQ_London.loadCalibrationData(test_calibration_dir + "ibmq_london.csv");
-		IBM_QX4.loadCouplingMap(AvailableArchitectures::IBM_QX4);
-	}
-
-};
-
-INSTANTIATE_TEST_SUITE_P(Exact, ExactTest,
-	testing::Values(
-		"3_17_13",
-		"ex-1_166",
-		"ham3_102",
-		"miller_11",
-		"4gt11_84"),
-	[](const testing::TestParamInfo<ExactTest::ParamType>& info) {
-		std::string name = info.param;
-		std::replace(name.begin(), name.end(), '-', '_');
-		std::stringstream ss{};
-		ss << name;
-		return ss.str();});
-
-TEST_P(ExactTest, IndividualGates) {
-	MappingSettings settings{};
-	settings.layeringStrategy = LayeringStrategy::IndividualGates;
-	IBMQ_Yorktown_mapper.map(settings);
-	IBMQ_Yorktown_mapper.dumpResult(GetParam() + "_exact_yorktown_individual.qasm");
-	IBMQ_Yorktown_mapper.printResult(std::cout, true);
-
-	IBMQ_London_mapper.map(settings);
-	IBMQ_London_mapper.dumpResult(GetParam() + "_exact_london_individual.qasm");
-	IBMQ_London_mapper.printResult(std::cout, true);
-	SUCCEED() << "Mapping successful";
-}
-
-TEST_P(ExactTest, DisjointQubits) {
-	MappingSettings settings{};
-	settings.layeringStrategy = LayeringStrategy::DisjointQubits;
-	IBMQ_Yorktown_mapper.map(settings);
-	IBMQ_Yorktown_mapper.dumpResult(GetParam() + "_exact_yorktown_disjoint.qasm");
-	IBMQ_Yorktown_mapper.printResult(std::cout, true);
-
-	IBMQ_London_mapper.map(settings);
-	IBMQ_London_mapper.dumpResult(GetParam() + "_exact_london_disjoint.qasm");
-	IBMQ_London_mapper.printResult(std::cout, true);
-	SUCCEED() << "Mapping successful";
-}
-
-TEST_P(ExactTest, OddGates) {
-	MappingSettings settings{};
-	settings.layeringStrategy = LayeringStrategy::OddGates;
-	IBMQ_Yorktown_mapper.map(settings);
-	IBMQ_Yorktown_mapper.dumpResult(GetParam() + "_exact_yorktown_odd.qasm");
-	IBMQ_Yorktown_mapper.printResult(std::cout, true);
-	SUCCEED() << "Mapping successful";
-}
-
-TEST_P(ExactTest, QubitTriangle) {
-	MappingSettings settings{};
-	settings.layeringStrategy = LayeringStrategy::QubitTriangle;
-	IBMQ_Yorktown_mapper.map(settings);
-	IBMQ_Yorktown_mapper.dumpResult(GetParam() + "_exact_yorktown_triangle.qasm");
-	IBMQ_Yorktown_mapper.printResult(std::cout, true);
-	SUCCEED() << "Mapping successful";
-}
-
-TEST_P(ExactTest, CommanderEncodingfixed3) {
-	MappingSettings settings{};
-	settings.encoding = Encodings::Commander;
-	settings.grouping = Groupings::Fixed3;
-	IBMQ_Yorktown_mapper.map(settings);
-	IBMQ_Yorktown_mapper.dumpResult(GetParam() + "_exact_yorktown_commander_fixed3.qasm");
-	IBMQ_Yorktown_mapper.printResult(std::cout, true);
-	SUCCEED() << "Mapping successful";
-}
-TEST_P(ExactTest, CommanderEncodingfixed2) {
-	MappingSettings settings{};
-	settings.encoding = Encodings::Commander;
-	settings.grouping = Groupings::Fixed2;
-	IBMQ_Yorktown_mapper.map(settings);
-	IBMQ_Yorktown_mapper.dumpResult(GetParam() + "_exact_yorktown_commander_fixed2.qasm");
-	IBMQ_Yorktown_mapper.printResult(std::cout, true);
-	SUCCEED() << "Mapping successful";
-}
-TEST_P(ExactTest, CommanderEncodinghalves) {
-	MappingSettings settings{};
-	settings.encoding = Encodings::Commander;
-	settings.grouping = Groupings::Halves;
-	IBMQ_Yorktown_mapper.map(settings);
-	IBMQ_Yorktown_mapper.dumpResult(GetParam() + "_exact_yorktown_commander_halves.qasm");
-	IBMQ_Yorktown_mapper.printResult(std::cout, true);
-	SUCCEED() << "Mapping successful";
-}
-TEST_P(ExactTest, CommanderEncodinglogarithm) {
-	MappingSettings settings{};
-	settings.encoding = Encodings::Commander;
-	settings.grouping = Groupings::Logarithm;
-	IBMQ_Yorktown_mapper.map(settings);
-	IBMQ_Yorktown_mapper.dumpResult(GetParam() + "_exact_yorktown_commander_log.qasm");
-	IBMQ_Yorktown_mapper.printResult(std::cout, true);
-	SUCCEED() << "Mapping successful";
-}
-
-TEST_P(ExactTest, CommanderEncodingUnidirectionalfixed3) {
-	MappingSettings settings{};
-	settings.encoding = Encodings::Commander;
-	settings.grouping = Groupings::Fixed3;
-	IBM_QX4_mapper.map(settings);
-	IBM_QX4_mapper.dumpResult(GetParam() + "_exact_QX4_commander_fixed3.qasm");
-	IBM_QX4_mapper.printResult(std::cout, true);
-	SUCCEED() << "Mapping successful";
-}
-TEST_P(ExactTest, CommanderEncodingUnidirectionalfixed2) {
-	MappingSettings settings{};
-	settings.encoding = Encodings::Commander;
-	settings.grouping = Groupings::Fixed2;
-	IBM_QX4_mapper.map(settings);
-	IBM_QX4_mapper.dumpResult(GetParam() + "_exact_QX4_commander_fixed2.qasm");
-	IBM_QX4_mapper.printResult(std::cout, true);
-	SUCCEED() << "Mapping successful";
-}
-TEST_P(ExactTest, CommanderEncodingUnidirectionalhalves) {
-	MappingSettings settings{};
-	settings.encoding = Encodings::Commander;
-	settings.grouping = Groupings::Halves;
-	IBM_QX4_mapper.map(settings);
-	IBM_QX4_mapper.dumpResult(GetParam() + "_exact_QX4_commander_halves.qasm");
-	IBM_QX4_mapper.printResult(std::cout, true);
-	SUCCEED() << "Mapping successful";
-}
-TEST_P(ExactTest, CommanderEncodingUnidirectionallogarithm) {
-	MappingSettings settings{};
-	settings.encoding = Encodings::Commander;
-	settings.grouping = Groupings::Logarithm;
-	IBM_QX4_mapper.map(settings);
-	IBM_QX4_mapper.dumpResult(GetParam() + "_exact_QX4_commander_log.qasm");
-	IBM_QX4_mapper.printResult(std::cout, true);
-	SUCCEED() << "Mapping successful";
-}
-
-TEST_P(ExactTest, BimanderEncodingfixed3) {
-	MappingSettings settings{};
-	settings.encoding = Encodings::Bimander;
-	settings.grouping = Groupings::Fixed3;
-	IBMQ_Yorktown_mapper.map(settings);
-	IBMQ_Yorktown_mapper.dumpResult(GetParam() + "_exact_yorktown_bimander.qasm");
-	IBMQ_Yorktown_mapper.printResult(std::cout, true);
-	SUCCEED() << "Mapping successful";
-}
-TEST_P(ExactTest, BimanderEncodingfixed2) {
-	MappingSettings settings{};
-	settings.encoding = Encodings::Bimander;
-	settings.grouping = Groupings::Fixed2;
-	IBMQ_Yorktown_mapper.map(settings);
-	IBMQ_Yorktown_mapper.dumpResult(GetParam() + "_exact_yorktown_bimander.qasm");
-	IBMQ_Yorktown_mapper.printResult(std::cout, true);
-	SUCCEED() << "Mapping successful";
-}
-TEST_P(ExactTest, BimanderEncodinghalves) {
-	MappingSettings settings{};
-	settings.encoding = Encodings::Bimander;
-	settings.grouping = Groupings::Halves;
-	IBMQ_Yorktown_mapper.map(settings);
-	IBMQ_Yorktown_mapper.dumpResult(GetParam() + "_exact_yorktown_bimander.qasm");
-	IBMQ_Yorktown_mapper.printResult(std::cout, true);
-	SUCCEED() << "Mapping successful";
-}
-TEST_P(ExactTest, BimanderEncodinglogaritm) {
-	MappingSettings settings{};
-	settings.encoding = Encodings::Bimander;
-	settings.grouping = Groupings::Logarithm;
-	IBMQ_Yorktown_mapper.map(settings);
-	IBMQ_Yorktown_mapper.dumpResult(GetParam() + "_exact_yorktown_bimander.qasm");
-	IBMQ_Yorktown_mapper.printResult(std::cout, true);
-	SUCCEED() << "Mapping successful";
-}
-
-TEST_P(ExactTest, BimanderEncodingUnidirectionalfixed3) {
-	MappingSettings settings{};
-	settings.encoding = Encodings::Bimander;
-	settings.grouping = Groupings::Fixed3;
-	IBM_QX4_mapper.map(settings);
-	IBM_QX4_mapper.dumpResult(GetParam() + "_exact_QX4_bimander.qasm");
-	IBM_QX4_mapper.printResult(std::cout, true);
-	SUCCEED() << "Mapping successful";
-}
-TEST_P(ExactTest, BimanderEncodingUnidirectionalfixed2) {
-	MappingSettings settings{};
-	settings.encoding = Encodings::Bimander;
-	settings.grouping = Groupings::Fixed2;
-	IBM_QX4_mapper.map(settings);
-	IBM_QX4_mapper.dumpResult(GetParam() + "_exact_QX4_bimander.qasm");
-	IBM_QX4_mapper.printResult(std::cout, true);
-	SUCCEED() << "Mapping successful";
-}
-TEST_P(ExactTest, BimanderEncodingUnidirectionalhalves) {
-	MappingSettings settings{};
-	settings.encoding = Encodings::Bimander;
-	settings.grouping = Groupings::Halves;
-	IBM_QX4_mapper.map(settings);
-	IBM_QX4_mapper.dumpResult(GetParam() + "_exact_QX4_bimander.qasm");
-	IBM_QX4_mapper.printResult(std::cout, true);
-	SUCCEED() << "Mapping successful";
-}
-TEST_P(ExactTest, BimanderEncodingUnidirectionallogarithm) {
-	MappingSettings settings{};
-	settings.encoding = Encodings::Bimander;
-	settings.grouping = Groupings::Logarithm;
-	IBM_QX4_mapper.map(settings);
-	IBM_QX4_mapper.dumpResult(GetParam() + "_exact_QX4_bimander.qasm");
-	IBM_QX4_mapper.printResult(std::cout, true);
-	SUCCEED() << "Mapping successful";
-}
-
-TEST_P(ExactTest, LimitsBidirectional) {
-	MappingSettings settings{};
-	settings.enableLimits = true;
-	settings.strategy = Strategy::ArchitectureSwaps;
-	IBMQ_Yorktown_mapper.map(settings);
-	IBMQ_Yorktown_mapper.dumpResult(GetParam() + "_exact_yorktown_bdd.qasm");
-	IBMQ_Yorktown_mapper.printResult(std::cout, true);
-	SUCCEED() << "Mapping successful";
-	settings.enableLimits = true;
-}
-TEST_P(ExactTest, LimitsBidirectionalSubsetSwaps) {
-	MappingSettings settings{};
-	settings.enableLimits = true;
-	settings.strategy = Strategy::SubsetSwaps;
-	IBMQ_Yorktown_mapper.map(settings);
-	IBMQ_Yorktown_mapper.dumpResult(GetParam() + "_exact_yorktown_bdd.qasm");
-	IBMQ_Yorktown_mapper.printResult(std::cout, true);
-	SUCCEED() << "Mapping successful";
-	settings.enableLimits = true;
-}
-TEST_P(ExactTest, LimitsBidirectionalCustomLimit) {
-	MappingSettings settings{};
-	settings.enableLimits = true;
-	settings.strategy = Strategy::Custom;
-	settings.limit = 10;
-	IBMQ_Yorktown_mapper.map(settings);
-	IBMQ_Yorktown_mapper.dumpResult(GetParam() + "_exact_yorktown_bdd.qasm");
-	IBMQ_Yorktown_mapper.printResult(std::cout, true);
-	SUCCEED() << "Mapping successful";
-}
-
-TEST_P(ExactTest, LimitsUnidirectional) {
-	MappingSettings settings{};
-	settings.enableLimits = true;
-	settings.strategy = Strategy::ArchitectureSwaps;
-	IBM_QX4_mapper.map(settings);
-	IBM_QX4_mapper.dumpResult(GetParam() + "_exact_QX4_bdd.qasm");
-	IBM_QX4_mapper.printResult(std::cout, true);
-	SUCCEED() << "Mapping successful";
-}
-TEST_P(ExactTest, LimitsUnidirectionalSubsetSwaps) {
-	MappingSettings settings{};
-	settings.enableLimits = true;
-	settings.strategy = Strategy::SubsetSwaps;
-	IBM_QX4_mapper.map(settings);
-	IBM_QX4_mapper.dumpResult(GetParam() + "_exact_QX4_bdd.qasm");
-	IBM_QX4_mapper.printResult(std::cout, true);
-	SUCCEED() << "Mapping successful";
-}
-TEST_P(ExactTest, LimitsUnidirectionalCustomLimit) {
-	MappingSettings settings{};
-	settings.enableLimits = true;
-	settings.strategy = Strategy::Custom;
-	settings.limit = 10;
-	IBM_QX4_mapper.map(settings);
-	IBM_QX4_mapper.dumpResult(GetParam() + "_exact_QX4_bdd.qasm");
-	IBM_QX4_mapper.printResult(std::cout, true);
-	SUCCEED() << "Mapping successful";
-}
-TEST_P(ExactTest, IncreasingCustomLimitUnidirectional) {
-	MappingSettings settings{};
-	settings.enableLimits = true;
-	settings.strategy = Strategy::Increasing;
-	settings.limit = 3;
-	IBM_QX4_mapper.map(settings);
-	IBM_QX4_mapper.dumpResult(GetParam() + "_exact_QX4_bdd_inccustom.qasm");
-	IBM_QX4_mapper.printResult(std::cout, true);
-	SUCCEED() << "Mapping successful";
-}
-TEST_P(ExactTest, IncreasingUnidirectional) {
-	MappingSettings settings{};
-	settings.enableLimits = true;
-	settings.strategy = Strategy::Increasing;
-	settings.limit = 0;
-	IBM_QX4_mapper.map(settings);
-	IBM_QX4_mapper.dumpResult(GetParam() + "_exact_QX4_bdd_inc.qasm");
-	IBM_QX4_mapper.printResult(std::cout, true);
-	SUCCEED() << "Mapping successful";
-}
-TEST_P(ExactTest, NoSubsets) {
-	MappingSettings settings{};
-	settings.useQubitSubsets = false;
-	settings.enableLimits = false;
-	IBM_QX4_mapper.map(settings);
-	IBM_QX4_mapper.dumpResult(GetParam() + "_exact_QX4_nosubsets.qasm");
-	IBM_QX4_mapper.printResult(std::cout, true);
-	SUCCEED() << "Mapping successful";
-}
-=======
-/*
- * This file is part of the JKQ QMAP library which is released under the MIT license.
- * See file README.md or go to https://iic.jku.at/eda/research/ibm_qx_mapping/ for more information.
- */
-
-#include "exact/ExactMapper.hpp"
-
-#include "gmock/gmock.h"
-#include "gtest/gtest.h"
-
-class ExactTest: public testing::TestWithParam<std::string> {
-protected:
-    std::string test_example_dir      = "./examples/";
-    std::string test_architecture_dir = "./architectures/";
-    std::string test_calibration_dir  = "./calibration/";
-
-    qc::QuantumComputation qc{};
-    Architecture           IBMQ_Yorktown{};
-    Architecture           IBMQ_London{};
-    ExactMapper            IBMQ_Yorktown_mapper{qc, IBMQ_Yorktown};
-    ExactMapper            IBMQ_London_mapper{qc, IBMQ_London};
-
-    void SetUp() override {
-        qc.import(test_example_dir + GetParam() + ".qasm");
-        IBMQ_Yorktown.loadCouplingMap(AvailableArchitectures::IBMQ_Yorktown);
-        IBMQ_London.loadCouplingMap(test_architecture_dir + "ibmq_london.arch");
-        IBMQ_London.loadCalibrationData(test_calibration_dir + "ibmq_london.csv");
-    }
-};
-
-INSTANTIATE_TEST_SUITE_P(Exact, ExactTest,
-                         testing::Values(
-                                 "3_17_13",
-                                 "ex-1_166",
-                                 "ham3_102",
-                                 "miller_11",
-                                 "4gt11_84"),
-                         [](const testing::TestParamInfo<ExactTest::ParamType>& info) {
-	                         std::string name = info.param;
-	                         std::replace( name.begin(), name.end(), '-', '_');
-	                         std::stringstream ss{};
-	                         ss << name;
-	                         return ss.str(); });
-
-TEST_P(ExactTest, IndividualGates) {
-    MappingSettings settings{};
-    settings.layeringStrategy = LayeringStrategy::IndividualGates;
-    IBMQ_Yorktown_mapper.map(settings);
-    IBMQ_Yorktown_mapper.dumpResult(GetParam() + "_exact_yorktown_individual.qasm");
-    IBMQ_Yorktown_mapper.printResult(std::cout, true);
-
-    IBMQ_London_mapper.map(settings);
-    IBMQ_London_mapper.dumpResult(GetParam() + "_exact_london_individual.qasm");
-    IBMQ_London_mapper.printResult(std::cout, true);
-    SUCCEED() << "Mapping successful";
-}
-
-TEST_P(ExactTest, DisjointQubits) {
-    MappingSettings settings{};
-    settings.layeringStrategy = LayeringStrategy::DisjointQubits;
-    IBMQ_Yorktown_mapper.map(settings);
-    IBMQ_Yorktown_mapper.dumpResult(GetParam() + "_exact_yorktown_disjoint.qasm");
-    IBMQ_Yorktown_mapper.printResult(std::cout, true);
-
-    IBMQ_London_mapper.map(settings);
-    IBMQ_London_mapper.dumpResult(GetParam() + "_exact_london_disjoint.qasm");
-    IBMQ_London_mapper.printResult(std::cout, true);
-    SUCCEED() << "Mapping successful";
-}
-
-TEST_P(ExactTest, OddGates) {
-    MappingSettings settings{};
-    settings.layeringStrategy = LayeringStrategy::OddGates;
-    IBMQ_Yorktown_mapper.map(settings);
-    IBMQ_Yorktown_mapper.dumpResult(GetParam() + "_exact_yorktown_odd.qasm");
-    IBMQ_Yorktown_mapper.printResult(std::cout, true);
-    SUCCEED() << "Mapping successful";
-}
-
-TEST_P(ExactTest, QubitTriangle) {
-    MappingSettings settings{};
-    settings.layeringStrategy = LayeringStrategy::QubitTriangle;
-    IBMQ_Yorktown_mapper.map(settings);
-    IBMQ_Yorktown_mapper.dumpResult(GetParam() + "_exact_yorktown_triangle.qasm");
-    IBMQ_Yorktown_mapper.printResult(std::cout, true);
-    SUCCEED() << "Mapping successful";
-}
->>>>>>> d8f4f5c8
+/*
+ * This file is part of the JKQ QMAP library which is released under the MIT license.
+ * See file README.md or go to https://iic.jku.at/eda/research/ibm_qx_mapping/ for more information.
+ */
+
+#include "exact/ExactMapper.hpp"
+
+#include "gmock/gmock.h"
+#include "gtest/gtest.h"
+
+class ExactTest : public testing::TestWithParam<std::string> {
+protected:
+    std::string test_example_dir      = "./examples/";
+    std::string test_architecture_dir = "./architectures/";
+    std::string test_calibration_dir  = "./calibration/";
+
+	qc::QuantumComputation qc{};
+	Architecture IBMQ_Yorktown{};
+	Architecture IBMQ_London{};
+	Architecture IBM_QX4{};
+	ExactMapper IBMQ_Yorktown_mapper{ qc, IBMQ_Yorktown };
+	ExactMapper IBMQ_London_mapper{ qc, IBMQ_London };
+	ExactMapper IBM_QX4_mapper{ qc, IBM_QX4 };
+
+	void SetUp() override {
+		qc.import(test_example_dir + GetParam() + ".qasm");
+		IBMQ_Yorktown.loadCouplingMap(AvailableArchitectures::IBMQ_Yorktown);
+		IBMQ_London.loadCouplingMap(test_architecture_dir + "ibmq_london.arch");
+		IBMQ_London.loadCalibrationData(test_calibration_dir + "ibmq_london.csv");
+		IBM_QX4.loadCouplingMap(AvailableArchitectures::IBM_QX4);
+	}
+
+};
+
+INSTANTIATE_TEST_SUITE_P(Exact, ExactTest,
+	testing::Values(
+		"3_17_13",
+		"ex-1_166",
+		"ham3_102",
+		"miller_11",
+		"4gt11_84"),
+	[](const testing::TestParamInfo<ExactTest::ParamType>& info) {
+		std::string name = info.param;
+		std::replace(name.begin(), name.end(), '-', '_');
+		std::stringstream ss{};
+		ss << name;
+		return ss.str();});
+
+TEST_P(ExactTest, IndividualGates) {
+    MappingSettings settings{};
+    settings.layeringStrategy = LayeringStrategy::IndividualGates;
+    IBMQ_Yorktown_mapper.map(settings);
+    IBMQ_Yorktown_mapper.dumpResult(GetParam() + "_exact_yorktown_individual.qasm");
+    IBMQ_Yorktown_mapper.printResult(std::cout, true);
+
+    IBMQ_London_mapper.map(settings);
+    IBMQ_London_mapper.dumpResult(GetParam() + "_exact_london_individual.qasm");
+    IBMQ_London_mapper.printResult(std::cout, true);
+    SUCCEED() << "Mapping successful";
+}
+
+TEST_P(ExactTest, DisjointQubits) {
+    MappingSettings settings{};
+    settings.layeringStrategy = LayeringStrategy::DisjointQubits;
+    IBMQ_Yorktown_mapper.map(settings);
+    IBMQ_Yorktown_mapper.dumpResult(GetParam() + "_exact_yorktown_disjoint.qasm");
+    IBMQ_Yorktown_mapper.printResult(std::cout, true);
+
+    IBMQ_London_mapper.map(settings);
+    IBMQ_London_mapper.dumpResult(GetParam() + "_exact_london_disjoint.qasm");
+    IBMQ_London_mapper.printResult(std::cout, true);
+    SUCCEED() << "Mapping successful";
+}
+
+TEST_P(ExactTest, OddGates) {
+    MappingSettings settings{};
+    settings.layeringStrategy = LayeringStrategy::OddGates;
+    IBMQ_Yorktown_mapper.map(settings);
+    IBMQ_Yorktown_mapper.dumpResult(GetParam() + "_exact_yorktown_odd.qasm");
+    IBMQ_Yorktown_mapper.printResult(std::cout, true);
+    SUCCEED() << "Mapping successful";
+}
+
+TEST_P(ExactTest, QubitTriangle) {
+    MappingSettings settings{};
+    settings.layeringStrategy = LayeringStrategy::QubitTriangle;
+    IBMQ_Yorktown_mapper.map(settings);
+    IBMQ_Yorktown_mapper.dumpResult(GetParam() + "_exact_yorktown_triangle.qasm");
+    IBMQ_Yorktown_mapper.printResult(std::cout, true);
+    SUCCEED() << "Mapping successful";
+}
+
+TEST_P(ExactTest, CommanderEncodingfixed3) {
+	MappingSettings settings{};
+	settings.encoding = Encodings::Commander;
+	settings.grouping = Groupings::Fixed3;
+	IBMQ_Yorktown_mapper.map(settings);
+	IBMQ_Yorktown_mapper.dumpResult(GetParam() + "_exact_yorktown_commander_fixed3.qasm");
+	IBMQ_Yorktown_mapper.printResult(std::cout, true);
+	SUCCEED() << "Mapping successful";
+}
+TEST_P(ExactTest, CommanderEncodingfixed2) {
+	MappingSettings settings{};
+	settings.encoding = Encodings::Commander;
+	settings.grouping = Groupings::Fixed2;
+	IBMQ_Yorktown_mapper.map(settings);
+	IBMQ_Yorktown_mapper.dumpResult(GetParam() + "_exact_yorktown_commander_fixed2.qasm");
+	IBMQ_Yorktown_mapper.printResult(std::cout, true);
+	SUCCEED() << "Mapping successful";
+}
+TEST_P(ExactTest, CommanderEncodinghalves) {
+	MappingSettings settings{};
+	settings.encoding = Encodings::Commander;
+	settings.grouping = Groupings::Halves;
+	IBMQ_Yorktown_mapper.map(settings);
+	IBMQ_Yorktown_mapper.dumpResult(GetParam() + "_exact_yorktown_commander_halves.qasm");
+	IBMQ_Yorktown_mapper.printResult(std::cout, true);
+	SUCCEED() << "Mapping successful";
+}
+TEST_P(ExactTest, CommanderEncodinglogarithm) {
+	MappingSettings settings{};
+	settings.encoding = Encodings::Commander;
+	settings.grouping = Groupings::Logarithm;
+	IBMQ_Yorktown_mapper.map(settings);
+	IBMQ_Yorktown_mapper.dumpResult(GetParam() + "_exact_yorktown_commander_log.qasm");
+	IBMQ_Yorktown_mapper.printResult(std::cout, true);
+	SUCCEED() << "Mapping successful";
+}
+
+TEST_P(ExactTest, CommanderEncodingUnidirectionalfixed3) {
+	MappingSettings settings{};
+	settings.encoding = Encodings::Commander;
+	settings.grouping = Groupings::Fixed3;
+	IBM_QX4_mapper.map(settings);
+	IBM_QX4_mapper.dumpResult(GetParam() + "_exact_QX4_commander_fixed3.qasm");
+	IBM_QX4_mapper.printResult(std::cout, true);
+	SUCCEED() << "Mapping successful";
+}
+TEST_P(ExactTest, CommanderEncodingUnidirectionalfixed2) {
+	MappingSettings settings{};
+	settings.encoding = Encodings::Commander;
+	settings.grouping = Groupings::Fixed2;
+	IBM_QX4_mapper.map(settings);
+	IBM_QX4_mapper.dumpResult(GetParam() + "_exact_QX4_commander_fixed2.qasm");
+	IBM_QX4_mapper.printResult(std::cout, true);
+	SUCCEED() << "Mapping successful";
+}
+TEST_P(ExactTest, CommanderEncodingUnidirectionalhalves) {
+	MappingSettings settings{};
+	settings.encoding = Encodings::Commander;
+	settings.grouping = Groupings::Halves;
+	IBM_QX4_mapper.map(settings);
+	IBM_QX4_mapper.dumpResult(GetParam() + "_exact_QX4_commander_halves.qasm");
+	IBM_QX4_mapper.printResult(std::cout, true);
+	SUCCEED() << "Mapping successful";
+}
+TEST_P(ExactTest, CommanderEncodingUnidirectionallogarithm) {
+	MappingSettings settings{};
+	settings.encoding = Encodings::Commander;
+	settings.grouping = Groupings::Logarithm;
+	IBM_QX4_mapper.map(settings);
+	IBM_QX4_mapper.dumpResult(GetParam() + "_exact_QX4_commander_log.qasm");
+	IBM_QX4_mapper.printResult(std::cout, true);
+	SUCCEED() << "Mapping successful";
+}
+
+TEST_P(ExactTest, BimanderEncodingfixed3) {
+	MappingSettings settings{};
+	settings.encoding = Encodings::Bimander;
+	settings.grouping = Groupings::Fixed3;
+	IBMQ_Yorktown_mapper.map(settings);
+	IBMQ_Yorktown_mapper.dumpResult(GetParam() + "_exact_yorktown_bimander.qasm");
+	IBMQ_Yorktown_mapper.printResult(std::cout, true);
+	SUCCEED() << "Mapping successful";
+}
+TEST_P(ExactTest, BimanderEncodingfixed2) {
+	MappingSettings settings{};
+	settings.encoding = Encodings::Bimander;
+	settings.grouping = Groupings::Fixed2;
+	IBMQ_Yorktown_mapper.map(settings);
+	IBMQ_Yorktown_mapper.dumpResult(GetParam() + "_exact_yorktown_bimander.qasm");
+	IBMQ_Yorktown_mapper.printResult(std::cout, true);
+	SUCCEED() << "Mapping successful";
+}
+TEST_P(ExactTest, BimanderEncodinghalves) {
+	MappingSettings settings{};
+	settings.encoding = Encodings::Bimander;
+	settings.grouping = Groupings::Halves;
+	IBMQ_Yorktown_mapper.map(settings);
+	IBMQ_Yorktown_mapper.dumpResult(GetParam() + "_exact_yorktown_bimander.qasm");
+	IBMQ_Yorktown_mapper.printResult(std::cout, true);
+	SUCCEED() << "Mapping successful";
+}
+TEST_P(ExactTest, BimanderEncodinglogaritm) {
+	MappingSettings settings{};
+	settings.encoding = Encodings::Bimander;
+	settings.grouping = Groupings::Logarithm;
+	IBMQ_Yorktown_mapper.map(settings);
+	IBMQ_Yorktown_mapper.dumpResult(GetParam() + "_exact_yorktown_bimander.qasm");
+	IBMQ_Yorktown_mapper.printResult(std::cout, true);
+	SUCCEED() << "Mapping successful";
+}
+
+TEST_P(ExactTest, BimanderEncodingUnidirectionalfixed3) {
+	MappingSettings settings{};
+	settings.encoding = Encodings::Bimander;
+	settings.grouping = Groupings::Fixed3;
+	IBM_QX4_mapper.map(settings);
+	IBM_QX4_mapper.dumpResult(GetParam() + "_exact_QX4_bimander.qasm");
+	IBM_QX4_mapper.printResult(std::cout, true);
+	SUCCEED() << "Mapping successful";
+}
+TEST_P(ExactTest, BimanderEncodingUnidirectionalfixed2) {
+	MappingSettings settings{};
+	settings.encoding = Encodings::Bimander;
+	settings.grouping = Groupings::Fixed2;
+	IBM_QX4_mapper.map(settings);
+	IBM_QX4_mapper.dumpResult(GetParam() + "_exact_QX4_bimander.qasm");
+	IBM_QX4_mapper.printResult(std::cout, true);
+	SUCCEED() << "Mapping successful";
+}
+TEST_P(ExactTest, BimanderEncodingUnidirectionalhalves) {
+	MappingSettings settings{};
+	settings.encoding = Encodings::Bimander;
+	settings.grouping = Groupings::Halves;
+	IBM_QX4_mapper.map(settings);
+	IBM_QX4_mapper.dumpResult(GetParam() + "_exact_QX4_bimander.qasm");
+	IBM_QX4_mapper.printResult(std::cout, true);
+	SUCCEED() << "Mapping successful";
+}
+TEST_P(ExactTest, BimanderEncodingUnidirectionallogarithm) {
+	MappingSettings settings{};
+	settings.encoding = Encodings::Bimander;
+	settings.grouping = Groupings::Logarithm;
+	IBM_QX4_mapper.map(settings);
+	IBM_QX4_mapper.dumpResult(GetParam() + "_exact_QX4_bimander.qasm");
+	IBM_QX4_mapper.printResult(std::cout, true);
+	SUCCEED() << "Mapping successful";
+}
+
+TEST_P(ExactTest, LimitsBidirectional) {
+	MappingSettings settings{};
+	settings.enableLimits = true;
+	settings.strategy = Strategy::ArchitectureSwaps;
+	IBMQ_Yorktown_mapper.map(settings);
+	IBMQ_Yorktown_mapper.dumpResult(GetParam() + "_exact_yorktown_bdd.qasm");
+	IBMQ_Yorktown_mapper.printResult(std::cout, true);
+	SUCCEED() << "Mapping successful";
+	settings.enableLimits = true;
+}
+TEST_P(ExactTest, LimitsBidirectionalSubsetSwaps) {
+	MappingSettings settings{};
+	settings.enableLimits = true;
+	settings.strategy = Strategy::SubsetSwaps;
+	IBMQ_Yorktown_mapper.map(settings);
+	IBMQ_Yorktown_mapper.dumpResult(GetParam() + "_exact_yorktown_bdd.qasm");
+	IBMQ_Yorktown_mapper.printResult(std::cout, true);
+	SUCCEED() << "Mapping successful";
+	settings.enableLimits = true;
+}
+TEST_P(ExactTest, LimitsBidirectionalCustomLimit) {
+	MappingSettings settings{};
+	settings.enableLimits = true;
+	settings.strategy = Strategy::Custom;
+	settings.limit = 10;
+	IBMQ_Yorktown_mapper.map(settings);
+	IBMQ_Yorktown_mapper.dumpResult(GetParam() + "_exact_yorktown_bdd.qasm");
+	IBMQ_Yorktown_mapper.printResult(std::cout, true);
+	SUCCEED() << "Mapping successful";
+}
+
+TEST_P(ExactTest, LimitsUnidirectional) {
+	MappingSettings settings{};
+	settings.enableLimits = true;
+	settings.strategy = Strategy::ArchitectureSwaps;
+	IBM_QX4_mapper.map(settings);
+	IBM_QX4_mapper.dumpResult(GetParam() + "_exact_QX4_bdd.qasm");
+	IBM_QX4_mapper.printResult(std::cout, true);
+	SUCCEED() << "Mapping successful";
+}
+TEST_P(ExactTest, LimitsUnidirectionalSubsetSwaps) {
+	MappingSettings settings{};
+	settings.enableLimits = true;
+	settings.strategy = Strategy::SubsetSwaps;
+	IBM_QX4_mapper.map(settings);
+	IBM_QX4_mapper.dumpResult(GetParam() + "_exact_QX4_bdd.qasm");
+	IBM_QX4_mapper.printResult(std::cout, true);
+	SUCCEED() << "Mapping successful";
+}
+TEST_P(ExactTest, LimitsUnidirectionalCustomLimit) {
+	MappingSettings settings{};
+	settings.enableLimits = true;
+	settings.strategy = Strategy::Custom;
+	settings.limit = 10;
+	IBM_QX4_mapper.map(settings);
+	IBM_QX4_mapper.dumpResult(GetParam() + "_exact_QX4_bdd.qasm");
+	IBM_QX4_mapper.printResult(std::cout, true);
+	SUCCEED() << "Mapping successful";
+}
+TEST_P(ExactTest, IncreasingCustomLimitUnidirectional) {
+	MappingSettings settings{};
+	settings.enableLimits = true;
+	settings.strategy = Strategy::Increasing;
+	settings.limit = 3;
+	IBM_QX4_mapper.map(settings);
+	IBM_QX4_mapper.dumpResult(GetParam() + "_exact_QX4_bdd_inccustom.qasm");
+	IBM_QX4_mapper.printResult(std::cout, true);
+	SUCCEED() << "Mapping successful";
+}
+TEST_P(ExactTest, IncreasingUnidirectional) {
+	MappingSettings settings{};
+	settings.enableLimits = true;
+	settings.strategy = Strategy::Increasing;
+	settings.limit = 0;
+	IBM_QX4_mapper.map(settings);
+	IBM_QX4_mapper.dumpResult(GetParam() + "_exact_QX4_bdd_inc.qasm");
+	IBM_QX4_mapper.printResult(std::cout, true);
+	SUCCEED() << "Mapping successful";
+}
+TEST_P(ExactTest, NoSubsets) {
+	MappingSettings settings{};
+	settings.useQubitSubsets = false;
+	settings.enableLimits = false;
+	IBM_QX4_mapper.map(settings);
+	IBM_QX4_mapper.dumpResult(GetParam() + "_exact_QX4_nosubsets.qasm");
+	IBM_QX4_mapper.printResult(std::cout, true);
+	SUCCEED() << "Mapping successful";
+}