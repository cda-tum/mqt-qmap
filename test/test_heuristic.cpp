--- conflicted
+++ resolved
@@ -712,7 +712,6 @@
   }
 }
 
-<<<<<<< HEAD
 TEST(Functionality, terminationStrategyFromString) {
   const std::vector<std::pair<std::string, EarlyTermination>> terminationStrategies = {
       {"none", EarlyTermination::None},
@@ -803,7 +802,8 @@
   results = mapper->getResults();
   EXPECT_TRUE(results.layerHeuristicBenchmark[0].earlyTermination);
   EXPECT_EQ(results.layerHeuristicBenchmark[0].solutionNodesAfterOptimalSolution, 4);
-=======
+}
+
 TEST(Functionality, InitialLayoutDump) {
   // queko's BNTF/16QBT_05CYC_TFL_9.qasm
   qc::QuantumComputation qc{16U};
@@ -892,7 +892,6 @@
     }
   }
   EXPECT_TRUE(foundPermutation) << "no initial layout found in mapped circuit";
->>>>>>> 5bac1c8d
 }
 
 class LayeringTest : public testing::Test {
