#
# This file is part of MQT QMAP library which is released under the MIT license.
# See file README.md or go to http://iic.jku.at/eda/research/quantum_verification/ for more information.
#
from __future__ import annotations

from mqt.qmap.load_architecture import load_architecture
from mqt.qmap.load_calibration import load_calibration
from mqt.qmap.pyqmap import (
    Arch,
    Architecture,
    CommanderGrouping,
    Configuration,
    Encoding,
    InitialLayout,
    Layering,
    MappingResults,
    Method,
    SwapReduction,
    map,
)

from qiskit import QuantumCircuit, QuantumRegister
from qiskit.providers import Backend
from qiskit.providers.models import BackendProperties
from qiskit.transpiler import Layout
from qiskit.transpiler.target import Target

from .load_architecture import load_architecture
from .load_calibration import load_calibration


def extract_initial_layout_from_qasm(qasm: str, qregs: list[QuantumRegister]) -> Layout:
    """
    Extracts the initial layout resulting from compiling a circuit from a QASM file.
    :param qasm: QASM file
    :type qasm: str
    :param qregs: The quantum registers to apply the layout to.
    :type qregs: list[QuantumRegister]
    :return: layout to be used in Qiskit
    """
    for line in qasm.split("\n"):
        if line.startswith("// i "):
            # strip away initial part of line
            line = line[5:]
            # split line into tokens
            tokens = line.split(" ")
            # convert tokens to integers
            int_tokens = [int(token) for token in tokens]
            # create an empty layout
            layout = Layout().from_intlist(int_tokens, *qregs)
            return layout
    raise ValueError("No initial layout found in QASM file.")


def compile(
    circ: QuantumCircuit | str,
    arch: str | Arch | Architecture | Backend | None,
    calibration: str | BackendProperties | Target | None = None,
    method: str | Method = "heuristic",
    initial_layout: str | InitialLayout = "dynamic",
    layering: str | Layering = "individual_gates",
    use_teleportation: bool = False,
    teleportation_fake: bool = False,
    teleportation_seed: int = 0,
    encoding: str | Encoding = "naive",
    commander_grouping: str | CommanderGrouping = "halves",
    use_bdd: bool = False,
    swap_reduction: str | SwapReduction = "coupling_limit",
    swap_limit: int = 0,
    include_WCNF: bool = False,
    use_subsets: bool = True,
    subgraph: set[int] | None = None,
    pre_mapping_optimizations: bool = True,
    post_mapping_optimizations: bool = True,
    add_measurements_to_mapped_circuit: bool = True,
    verbose: bool = False,
) -> tuple[QuantumCircuit, MappingResults]:
    """Interface to the MQT QMAP tool for mapping quantum circuits

    :param circ: Qiskit QuantumCircuit object or path to circuit file
    :type circ: QuantumCircuit | str
    :param arch: Architecture to map to. Either a path to a file with architecture information, one of the available architectures (:py:mod:`mqt.qmap.Arch`), Architecture, or `qiskit.providers.backend`
    :type arch: str | Arch | Architecture | Backend | None
    :param calibration: Path to file containing calibration information, `qiskit.providers.models.BackendProperties` object (if Qiskit is installed), or `qiskit.transpiler.target.Target` object
    :type calibration: str | BackendProperties | Target | None
    :param method: Mapping technique to use (*heuristic* | exact)
    :type method: str | Method
    :param initial_layout: Strategy to use for determining initial layout in heuristic mapper (identity | static | *dynamic*)
    :type initial_layout: str | InitialLayout
    :param layering: Circuit layering strategy to use (*individual_gates* | disjoint_qubits | odd_qubits | qubit_triangle)
    :type layering: str | Layering
    :param encoding: Choose encoding for AMO and exactly one constraints (*naive* | commander | bimander)
    :type encoding: str | Encoding
    :param commander_grouping: Choose method of grouping in commander and bimander encoding (*halves* | fixed2 | fixed3 | logarithm)
    :type commander_grouping: str | CommanderGrouping
    :param use_bdd: Limit swaps per layer using BDDs, faster in some cases, but use with caution (default: False)
    :type use_bdd: bool
    :param swap_reduction: Choose method of limiting the search space (none | *coupling_limit* | custom | increasing)
    :type swap_reduction: str | SwapReduction
    :param swap_limit: Set a custom limit for max swaps per layer, for the increasing reduction strategy it sets the max swaps per layer
    :type swap_limit: int
    :param include_WCNF: Include WCNF file in the results (default: False)
    :type include_WCNF: bool
    :param use_subsets: Use qubit subsets, or consider all available physical qubits at once (default: True)
    :type use_subsets: bool
    :param subgraph: List of qubits to consider for mapping (in exact mapper), if None all qubits are considered
    :type subgraph: set[int] | None
    :param use_teleportation:  Use teleportation in addition to swaps
    :param teleportation_fake: Assign qubits as ancillary for teleportation in the initial placement but don't actually use them (used for comparisons)
    :param teleportation_seed: Fix a seed for the RNG in the initial ancilla placement (0 means the RNG will be seeded from /dev/urandom/ or similar)
    :param pre_mapping_optimizations: Run pre-mapping optimizations (default: True)
    :type pre_mapping_optimizations: bool
    :param post_mapping_optimizations: Run post-mapping optimizations (default: True)
    :type post_mapping_optimizations: bool
    :param add_measurements_to_mapped_circuit: Whether to add measurements at the end of the mapped circuit (default: True)
    :type add_measurements_to_mapped_circuit: bool
    :param verbose: Print more detailed information during the mapping process
    :type verbose: bool

    :return: Mapped circuit (as Qiskit `QuantumCircuit`) and results
    :rtype: tuple[QuantumCircuit, MappingResults]
    """

    if subgraph is None:
        subgraph = set()

    if arch is None and calibration is None:
        raise ValueError("Either arch or calibration must be specified")

    architecture = load_architecture(arch)
<<<<<<< HEAD

    architecture = load_calibration(calibration, architecture)
=======
    load_calibration(architecture, calibration)
>>>>>>> c2b9f8fe

    config = Configuration()
    config.method = Method(method)
    config.initial_layout = InitialLayout(initial_layout)
    config.layering = Layering(layering)
    config.encoding = Encoding(encoding)
    config.commander_grouping = CommanderGrouping(commander_grouping)
    config.swap_reduction = SwapReduction(swap_reduction)
    config.swap_limit = swap_limit
    config.use_bdd = use_bdd
    config.include_WCNF = include_WCNF
    config.use_subsets = use_subsets
    config.subgraph = subgraph
    config.use_teleportation = use_teleportation
    config.teleportation_fake = teleportation_fake
    config.teleportation_seed = teleportation_seed
    config.pre_mapping_optimizations = pre_mapping_optimizations
    config.post_mapping_optimizations = post_mapping_optimizations
    config.add_measurements_to_mapped_circuit = add_measurements_to_mapped_circuit
    config.verbose = verbose

    results = map(circ, architecture, config)

    circ = QuantumCircuit.from_qasm_str(results.mapped_circuit)
    layout = extract_initial_layout_from_qasm(results.mapped_circuit, circ.qregs)

    # qiskit-terra 0.22.0 introduced a breaking change in the `_layout` of the `QuantumCircuit` class.
    # To maintain backwards compatibility, the following `try... except` block is necessary.
    try:
        from qiskit.transpiler.layout import TranspileLayout

        circ._layout = TranspileLayout(initial_layout=layout, input_qubit_mapping=layout.get_virtual_bits())
    except ImportError:
        circ._layout = layout

    return circ, results<|MERGE_RESOLUTION|>--- conflicted
+++ resolved
@@ -4,8 +4,6 @@
 #
 from __future__ import annotations
 
-from mqt.qmap.load_architecture import load_architecture
-from mqt.qmap.load_calibration import load_calibration
 from mqt.qmap.pyqmap import (
     Arch,
     Architecture,
@@ -129,12 +127,7 @@
         raise ValueError("Either arch or calibration must be specified")
 
     architecture = load_architecture(arch)
-<<<<<<< HEAD
-
-    architecture = load_calibration(calibration, architecture)
-=======
     load_calibration(architecture, calibration)
->>>>>>> c2b9f8fe
 
     config = Configuration()
     config.method = Method(method)
