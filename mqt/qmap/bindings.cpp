--- conflicted
+++ resolved
@@ -3,10 +3,7 @@
 // See README.md or go to https://github.com/cda-tum/qmap for more information.
 //
 
-<<<<<<< HEAD
 #include "cliffordsynthesis/CliffordSynthesizer.hpp"
-=======
->>>>>>> c2b9f8fe
 #include "exact/ExactMapper.hpp"
 #include "heuristic/HeuristicMapper.hpp"
 #include "nlohmann/json.hpp"
@@ -22,27 +19,6 @@
 using namespace pybind11::literals;
 
 void loadQC(qc::QuantumComputation& qc, const py::object& circ) {
-<<<<<<< HEAD
-    try {
-        if (py::isinstance<py::str>(circ)) {
-            auto&& file = circ.cast<std::string>();
-            qc.import(file);
-        } else {
-            qc::qiskit::QuantumCircuit::import(qc, circ);
-        }
-    } catch (std::exception const& e) {
-        std::stringstream ss{};
-        ss << "Could not import circuit: " << e.what();
-        throw std::invalid_argument(ss.str());
-    }
-}
-
-// c++ binding function
-MappingResults map(const py::object& circ, Architecture& arch, Configuration& config) {
-    qc::QuantumComputation qc{};
-
-    loadQC(qc, circ);
-=======
   try {
     if (py::isinstance<py::str>(circ)) {
       auto&& file = circ.cast<std::string>();
@@ -56,29 +32,13 @@
     throw std::invalid_argument(ss.str());
   }
 }
->>>>>>> c2b9f8fe
 
 // c++ binding function
 MappingResults map(const py::object& circ, Architecture& arch,
                    Configuration& config) {
   qc::QuantumComputation qc{};
 
-<<<<<<< HEAD
-    std::unique_ptr<Mapper> mapper;
-    try {
-        if (config.method == Method::Heuristic) {
-            mapper = std::make_unique<HeuristicMapper>(qc, arch);
-        } else if (config.method == Method::Exact) {
-            mapper = std::make_unique<ExactMapper>(qc, arch);
-        }
-    } catch (std::exception const& e) {
-        std::stringstream ss{};
-        ss << "Could not construct mapper: " << e.what();
-        throw std::invalid_argument(ss.str());
-    }
-=======
   loadQC(qc, circ);
->>>>>>> c2b9f8fe
 
   if (config.useTeleportation) {
     config.teleportationQubits =
@@ -261,39 +221,6 @@
         return swapReductionFromString(str);
       }));
 
-<<<<<<< HEAD
-    py::class_<Configuration>(m, "Configuration", "Configuration options for the MQT QMAP quantum circuit mapping tool")
-            .def(py::init<>())
-            .def_readwrite("method", &Configuration::method)
-            .def_readwrite("verbose", &Configuration::verbose)
-            .def_readwrite("layering", &Configuration::layering)
-            .def_readwrite("initial_layout", &Configuration::initialLayout)
-            .def_readwrite("lookahead", &Configuration::lookahead)
-            .def_readwrite("admissible_heuristic", &Configuration::admissibleHeuristic)
-            .def_readwrite("lookaheads", &Configuration::nrLookaheads)
-            .def_readwrite("first_lookahead_factor", &Configuration::firstLookaheadFactor)
-            .def_readwrite("lookahead_factor", &Configuration::lookaheadFactor)
-            .def_readwrite("use_teleportation", &Configuration::useTeleportation)
-            .def_readwrite("teleportation_qubits", &Configuration::teleportationQubits)
-            .def_readwrite("teleportation_seed", &Configuration::teleportationSeed)
-            .def_readwrite("teleportation_fake", &Configuration::teleportationFake)
-            .def_readwrite("timeout", &Configuration::timeout)
-            .def_readwrite("encoding", &Configuration::encoding)
-            .def_readwrite("commander_grouping", &Configuration::commanderGrouping)
-            .def_readwrite("use_subsets", &Configuration::useSubsets)
-            .def_readwrite("include_WCNF", &Configuration::includeWCNF)
-            .def_readwrite("enable_limits", &Configuration::enableSwapLimits)
-            .def_readwrite("swap_reduction", &Configuration::swapReduction)
-            .def_readwrite("swap_limit", &Configuration::swapLimit)
-            .def_readwrite("use_bdd", &Configuration::useBDD)
-            .def_readwrite("subgraph", &Configuration::subgraph)
-            .def_readwrite("pre_mapping_optimizations", &Configuration::preMappingOptimizations)
-            .def_readwrite("post_mapping_optimizations", &Configuration::postMappingOptimizations)
-            .def_readwrite("add_measurements_to_mapped_circuit", &Configuration::addMeasurementsToMappedCircuit)
-            .def("json", &Configuration::json)
-            .def("__repr__", &Configuration::toString);
-=======
-  // All configuration options for QMAP
   py::class_<Configuration>(
       m, "Configuration",
       "Configuration options for the MQT QMAP quantum circuit mapping tool")
@@ -332,7 +259,6 @@
                      &Configuration::addMeasurementsToMappedCircuit)
       .def("json", &Configuration::json)
       .def("__repr__", &Configuration::toString);
->>>>>>> c2b9f8fe
 
   // Results of the mapping process
   py::class_<MappingResults>(
@@ -372,113 +298,6 @@
   auto properties = py::class_<Architecture::Properties>(
       arch, "Properties", "Class representing properties of an architecture");
 
-<<<<<<< HEAD
-    // Properties of an architecture (e.g. number of qubits, connectivity, error rates, ...)
-    properties.def(py::init<>())
-            .def_property("name", &Architecture::Properties::getName, &Architecture::Properties::setName)
-            .def_property("num_qubits", &Architecture::Properties::getNqubits, &Architecture::Properties::setNqubits)
-            .def("get_single_qubit_error", &Architecture::Properties::getSingleQubitErrorRate, "qubit"_a, "operation"_a)
-            .def("set_single_qubit_error", &Architecture::Properties::setSingleQubitErrorRate, "qubit"_a, "operation"_a, "error_rate"_a)
-            .def("get_two_qubit_error", &Architecture::Properties::getTwoQubitErrorRate, "control"_a, "target"_a, "operation"_a = "cx")
-            .def("set_two_qubit_error", &Architecture::Properties::setTwoQubitErrorRate, "control"_a, "target"_a, "error_rate"_a, "operation"_a = "cx")
-            .def(
-                    "get_readout_error", [](const Architecture::Properties& props, uint16_t qubit) { return props.readoutErrorRate.get(qubit); }, "qubit"_a)
-            .def(
-                    "set_readout_error", [](Architecture::Properties& props, uint16_t qubit, double rate) { props.readoutErrorRate.set(qubit, rate); }, "qubit"_a, "readout_error_rate"_a)
-            .def(
-                    "get_t1", [](const Architecture::Properties& props, uint16_t qubit) { return props.t1Time.get(qubit); }, "qubit"_a)
-            .def(
-                    "set_t1", [](Architecture::Properties& props, uint16_t qubit, double t1) { props.t1Time.set(qubit, t1); }, "qubit"_a, "t1"_a)
-            .def(
-                    "get_t2", [](const Architecture::Properties& props, uint16_t qubit) { return props.t2Time.get(qubit); }, "qubit"_a)
-            .def(
-                    "set_t2", [](Architecture::Properties& props, uint16_t qubit, double t2) { props.t2Time.set(qubit, t2); }, "qubit"_a, "t2"_a)
-            .def(
-                    "get_frequency", [](const Architecture::Properties& props, uint16_t qubit) { return props.qubitFrequency.get(qubit); }, "qubit"_a)
-            .def(
-                    "set_frequency", [](Architecture::Properties& props, uint16_t qubit, double freq) { props.qubitFrequency.set(qubit, freq); }, "qubit"_a, "qubit_frequency"_a)
-            .def(
-                    "get_calibration_date", [](const Architecture::Properties& props, uint16_t qubit) { return props.calibrationDate.get(qubit); }, "qubit"_a)
-            .def(
-                    "set_calibration_date", [](Architecture::Properties& props, uint16_t qubit, const std::string& date) { props.calibrationDate.set(qubit, date); }, "qubit"_a, "calibration_date"_a)
-            .def("json", &Architecture::Properties::json,
-                 "Returns a JSON-style dictionary of all the information present in the :class:`.Properties`")
-            .def("__repr__", &Architecture::Properties::toString,
-                 "Prints a JSON-formatted representation of all the information present in the :class:`.Properties`");
-
-    // Interface to the QMAP internal architecture class
-    arch.def(py::init<>())
-            .def(py::init<uint16_t, const CouplingMap&>(), "num_qubits"_a, "coupling_map"_a)
-            .def(py::init<uint16_t, const CouplingMap&, const Architecture::Properties&>(), "num_qubits"_a, "coupling_map"_a, "properties"_a)
-            .def_property("name", &Architecture::getName, &Architecture::setName)
-            .def_property("num_qubits", &Architecture::getNqubits, &Architecture::setNqubits)
-            .def_property("coupling_map", py::overload_cast<>(&Architecture::getCouplingMap), &Architecture::setCouplingMap)
-            .def_property("properties", py::overload_cast<>(&Architecture::getProperties), &Architecture::setProperties)
-            .def("load_coupling_map", py::overload_cast<AvailableArchitecture>(&Architecture::loadCouplingMap), "available_architecture"_a)
-            .def("load_coupling_map", py::overload_cast<const std::string&>(&Architecture::loadCouplingMap), "coupling_map_file"_a)
-            .def("load_properties", py::overload_cast<const Architecture::Properties&>(&Architecture::loadProperties), "properties"_a)
-            .def("load_properties", py::overload_cast<const std::string&>(&Architecture::loadProperties), "properties"_a);
-
-    py::enum_<cs::TargetMetric>(m, "TargetMetric")
-            .value("gates", cs::TargetMetric::GATES, "Optimizie number of gates")
-            .value("depth", cs::TargetMetric::DEPTH, "Optimize circuit depth")
-            .value("fidelity", cs::TargetMetric::FIDELITY, "Optimize expected circuit fidelity")
-            .value("two_qubit_gates", cs::TargetMetric::TWO_QUBIT_GATES, "Optimize number of two-qubit gates")
-            .export_values()
-            .def(py::init([](const std::string& str) -> cs::TargetMetric { return cs::targetMetricFromString(str); }));
-
-    py::enum_<cs::OptimizationStrategy>(m, "OptimizationStrategy")
-            .value("use_minimizer", cs::OptimizationStrategy::UseMinimizer, "Use MaxSAT")
-            .value("minmax", cs::OptimizationStrategy::MinMax, "Use Binary Search")
-            .value("start_low", cs::OptimizationStrategy::StartLow, "Start Low and slowly increase until SAT")
-            .value("start_high", cs::OptimizationStrategy::StartHigh, "Start High and slowly decrease until SAT")
-            .value("split_iter", cs::OptimizationStrategy::SplitIter, "Split the circuit in multiple small instances and optimize those, before reassembling and repeating until convergence")
-            .export_values()
-            .def(py::init([](const std::string& str) -> cs::OptimizationStrategy { return cs::optimizationStrategyFromString(str); }));
-
-    py::enum_<logicbase::Result>(m, "SatSolverResult")
-            .value("sat", logicbase::Result::SAT, "Satisfiable Result")
-            .value("unsat", logicbase::Result::UNSAT, "Unsatisfiable Result")
-            .value("ndef", logicbase::Result::NDEF, "Undefined Result")
-            .export_values()
-            .def(py::init([](const std::string& str) -> logicbase::Result { return logicbase::resultFromString(str); }));
-
-    py::class_<cs::Configuration>(m, "SynthesisConfiguration", "Configuration options for MQT QMAP Clifford synthesis tool")
-            .def(py::init<>())
-            .def_readwrite("choose_best", &cs::Configuration::chooseBest, "Whether to choose the fully connected subset from the architecture with the highest fidelity, or try all possible subsets, only relevant if architecture information is given")
-            .def_readwrite("nqubits", &cs::Configuration::nqubits, "number of qubits used in the circuit")
-            .def_readwrite("initial_timestep", &cs::Configuration::initialTimestep, "Initial timesteps for the synthesis, lower limit for start_low and upper limit for start_high")
-            .def_readwrite("fidelity_scaling", &cs::Configuration::fidelityScaling, "Fidelity scaling factor for the synthesis *1000*, higher values are needed if the fidelities are very similar or high")
-            .def_readwrite("limit_finding_factor", &cs::Configuration::limitFindingFactor, "Factor to multiply the initial guess for timesteps used in startLow (increase by 1 + factor) or startHigh (decrease by factor) *0.5*")
-            .def_readwrite("circuit_splitting_increase", &cs::Configuration::circuitSplittingIncrease, "Factor to multiply circuit splitting size by, calculation is as follows increase if a unsat instance is found is max(1, split * factor) *0.2*")
-            .def_readwrite("nthreads", &cs::Configuration::nThreads, "Number of threads to use for parallelization of the solver if supported or number of threads used by split_iter heuristic")
-            .def_readwrite("verbosity", &cs::Configuration::verbosity, "Verbosity level of the debug output, 0 being the lowest, 5 the highest amount of output")
-            .def_readwrite("optimization_strategy", &cs::Configuration::strategy, "Optimization strategy to use. One of the available strategies (*use_minimizer* | minmax | start_low | start_high | split_iter)")
-            .def_readwrite("target_metric", &cs::Configuration::target, "Target metric to synthesize for. One of the available metrics (*gates* | depth | fidelity | two_qubit_gates)")
-            .def("json", &cs::Configuration::json)
-            .def("__repr__", &cs::Configuration::toString);
-
-    py::class_<cs::Results>(m, "SynthesisResults", "Results of the MQT QMAP Clifford synthesis tool")
-            .def(py::init<>())
-            .def_readwrite("sat", &cs::Results::result, "Whether the optimization problem was satisfiable")
-            .def_readwrite("result_circuit", &cs::Results::resultStringCircuit, "The resulting circuit (as OpenQASM string)")
-            .def_readwrite("verbosity", &cs::Results::verbose, "Verbosity of the debug messages")
-            .def_readwrite("choose_best", &cs::Results::chooseBest, "If true, the subgraph of an architecture with the lowest overall fidelity has been chosen, otherwise all possible subgraphs are tried")
-            .def_readwrite("strategy", &cs::Results::strategy, "The strategy used to optimize the circuit")
-            .def_readwrite("target", &cs::Results::target, "The synthesis target, either 'gates', 'two_qubit_gates', 'depth', or 'fidelity'")
-            .def_readwrite("qubits", &cs::Results::nqubits, "The number of qubits in the resulting circuit")
-            .def_readwrite("initial_timestep", &cs::Results::initialTimesteps, "The number of initial timesteps allotted for synthesis")
-            .def_readwrite("single_qubit_gates", &cs::Results::singleQubitGates, "The number of single qubit gates in the resulting circuit")
-            .def_readwrite("two_qubit_gates", &cs::Results::twoQubitGates, "The number of two qubit gates in the resulting circuit")
-            .def_readwrite("depth", &cs::Results::depth, "The depth of the resulting circuit")
-            .def_readwrite("fidelity", &cs::Results::fidelity, "The fidelity of the resulting circuit, only available if fidelity data is given")
-            .def_readwrite("total_seconds", &cs::Results::totalSeconds, "The total time taken to synthesize the circuit")
-            .def("json", &cs::Results::json)
-            .def("__repr__", &cs::Results::getStrRepr);
-
-    m.def("map", &map, "map a quantum circuit");
-    m.def("synthesize", &synthesize, "synthesize a Clifford circuit");
-=======
   // Properties of an architecture (e.g. number of qubits, connectivity, error
   // rates, ...)
   properties.def(py::init<>())
@@ -596,9 +415,65 @@
            py::overload_cast<const std::string&>(&Architecture::loadProperties),
            "properties"_a);
 
-  // Main mapping function
-  m.def("map", &map, "map a quantum circuit");
->>>>>>> c2b9f8fe
+    py::enum_<cs::TargetMetric>(m, "TargetMetric")
+            .value("gates", cs::TargetMetric::GATES, "Optimizie number of gates")
+            .value("depth", cs::TargetMetric::DEPTH, "Optimize circuit depth")
+            .value("fidelity", cs::TargetMetric::FIDELITY, "Optimize expected circuit fidelity")
+            .value("two_qubit_gates", cs::TargetMetric::TWO_QUBIT_GATES, "Optimize number of two-qubit gates")
+            .export_values()
+            .def(py::init([](const std::string& str) -> cs::TargetMetric { return cs::targetMetricFromString(str); }));
+
+    py::enum_<cs::OptimizationStrategy>(m, "OptimizationStrategy")
+            .value("use_minimizer", cs::OptimizationStrategy::UseMinimizer, "Use MaxSAT")
+            .value("minmax", cs::OptimizationStrategy::MinMax, "Use Binary Search")
+            .value("start_low", cs::OptimizationStrategy::StartLow, "Start Low and slowly increase until SAT")
+            .value("start_high", cs::OptimizationStrategy::StartHigh, "Start High and slowly decrease until SAT")
+            .value("split_iter", cs::OptimizationStrategy::SplitIter, "Split the circuit in multiple small instances and optimize those, before reassembling and repeating until convergence")
+            .export_values()
+            .def(py::init([](const std::string& str) -> cs::OptimizationStrategy { return cs::optimizationStrategyFromString(str); }));
+
+    py::enum_<logicbase::Result>(m, "SatSolverResult")
+            .value("sat", logicbase::Result::SAT, "Satisfiable Result")
+            .value("unsat", logicbase::Result::UNSAT, "Unsatisfiable Result")
+            .value("ndef", logicbase::Result::NDEF, "Undefined Result")
+            .export_values()
+            .def(py::init([](const std::string& str) -> logicbase::Result { return logicbase::resultFromString(str); }));
+
+    py::class_<cs::Configuration>(m, "SynthesisConfiguration", "Configuration options for MQT QMAP Clifford synthesis tool")
+            .def(py::init<>())
+            .def_readwrite("choose_best", &cs::Configuration::chooseBest, "Whether to choose the fully connected subset from the architecture with the highest fidelity, or try all possible subsets, only relevant if architecture information is given")
+            .def_readwrite("nqubits", &cs::Configuration::nqubits, "number of qubits used in the circuit")
+            .def_readwrite("initial_timestep", &cs::Configuration::initialTimestep, "Initial timesteps for the synthesis, lower limit for start_low and upper limit for start_high")
+            .def_readwrite("fidelity_scaling", &cs::Configuration::fidelityScaling, "Fidelity scaling factor for the synthesis *1000*, higher values are needed if the fidelities are very similar or high")
+            .def_readwrite("limit_finding_factor", &cs::Configuration::limitFindingFactor, "Factor to multiply the initial guess for timesteps used in startLow (increase by 1 + factor) or startHigh (decrease by factor) *0.5*")
+            .def_readwrite("circuit_splitting_increase", &cs::Configuration::circuitSplittingIncrease, "Factor to multiply circuit splitting size by, calculation is as follows increase if a unsat instance is found is max(1, split * factor) *0.2*")
+            .def_readwrite("nthreads", &cs::Configuration::nThreads, "Number of threads to use for parallelization of the solver if supported or number of threads used by split_iter heuristic")
+            .def_readwrite("verbosity", &cs::Configuration::verbosity, "Verbosity level of the debug output, 0 being the lowest, 5 the highest amount of output")
+            .def_readwrite("optimization_strategy", &cs::Configuration::strategy, "Optimization strategy to use. One of the available strategies (*use_minimizer* | minmax | start_low | start_high | split_iter)")
+            .def_readwrite("target_metric", &cs::Configuration::target, "Target metric to synthesize for. One of the available metrics (*gates* | depth | fidelity | two_qubit_gates)")
+            .def("json", &cs::Configuration::json)
+            .def("__repr__", &cs::Configuration::toString);
+
+    py::class_<cs::Results>(m, "SynthesisResults", "Results of the MQT QMAP Clifford synthesis tool")
+            .def(py::init<>())
+            .def_readwrite("sat", &cs::Results::result, "Whether the optimization problem was satisfiable")
+            .def_readwrite("result_circuit", &cs::Results::resultStringCircuit, "The resulting circuit (as OpenQASM string)")
+            .def_readwrite("verbosity", &cs::Results::verbose, "Verbosity of the debug messages")
+            .def_readwrite("choose_best", &cs::Results::chooseBest, "If true, the subgraph of an architecture with the lowest overall fidelity has been chosen, otherwise all possible subgraphs are tried")
+            .def_readwrite("strategy", &cs::Results::strategy, "The strategy used to optimize the circuit")
+            .def_readwrite("target", &cs::Results::target, "The synthesis target, either 'gates', 'two_qubit_gates', 'depth', or 'fidelity'")
+            .def_readwrite("qubits", &cs::Results::nqubits, "The number of qubits in the resulting circuit")
+            .def_readwrite("initial_timestep", &cs::Results::initialTimesteps, "The number of initial timesteps allotted for synthesis")
+            .def_readwrite("single_qubit_gates", &cs::Results::singleQubitGates, "The number of single qubit gates in the resulting circuit")
+            .def_readwrite("two_qubit_gates", &cs::Results::twoQubitGates, "The number of two qubit gates in the resulting circuit")
+            .def_readwrite("depth", &cs::Results::depth, "The depth of the resulting circuit")
+            .def_readwrite("fidelity", &cs::Results::fidelity, "The fidelity of the resulting circuit, only available if fidelity data is given")
+            .def_readwrite("total_seconds", &cs::Results::totalSeconds, "The total time taken to synthesize the circuit")
+            .def("json", &cs::Results::json)
+            .def("__repr__", &cs::Results::getStrRepr);
+
+    m.def("map", &map, "map a quantum circuit");
+    m.def("synthesize", &synthesize, "synthesize a Clifford circuit");
 #ifdef VERSION_INFO
   m.attr("__version__") = MACRO_STRINGIFY(VERSION_INFO);
 #else
