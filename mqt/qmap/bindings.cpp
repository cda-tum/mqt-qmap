--- conflicted
+++ resolved
@@ -150,12 +150,7 @@
         throw std::invalid_argument(ss.str());
     }
 
-<<<<<<< HEAD
     optimizer->optimal_results.generateStringCircuit();
-=======
-    // copying automatically generates the qasm dump, so we are done
-    auto& results = optimizer->optimal_results;
->>>>>>> d3fe359e
 
     return optimizer->optimal_results;
 }
@@ -369,14 +364,8 @@
 
     py::class_<CliffordOptResults>(m, "CliffordOptResults", "Results of the MQT QMAP Clifford synthesis tool")
             .def(py::init<>())
-<<<<<<< HEAD
-            .def_readwrite("result", &CliffordOptResults::result)
-            .def_readwrite("sat", &CliffordOptResults::sat)
-            .def_readwrite("resultCircuit", &CliffordOptResults::resultStringCircuit)
-=======
             .def_readwrite("sat", &CliffordOptResults::result)
             .def_readwrite("result_circuit", &CliffordOptResults::resultStringCircuit)
->>>>>>> d3fe359e
             .def_readwrite("verbose", &CliffordOptResults::verbose)
             .def_readwrite("choose_best", &CliffordOptResults::choose_best)
             .def_readwrite("strategy", &CliffordOptResults::strategy)
