--- conflicted
+++ resolved
@@ -27,19 +27,11 @@
             RUN_OUTPUT_VARIABLE SRC_OUTPUT
     )
 
-<<<<<<< HEAD
-	if (Z3_COMPILED)
-		string(REGEX REPLACE "([0-9]*\\.[0-9]*\\.[0-9]*)" "\\1"
-		       z3_version "${SRC_OUTPUT}")
-		set(Z3_VERSION_STRING ${z3_version} PARENT_SCOPE)
-	endif ()
-=======
     if (Z3_COMPILED)
         string(REGEX REPLACE "([0-9]*\\.[0-9]*\\.[0-9]*)" "\\1"
                 z3_version "${SRC_OUTPUT}")
         set(Z3_VERSION_STRING ${z3_version} PARENT_SCOPE)
     endif ()
->>>>>>> 3a360230
 endfunction(check_z3_version)
 
 # if Z3_ROOT is provided, check there first
@@ -62,11 +54,7 @@
 
 # see if a config file is available
 if (NOT Z3_CXX_INCLUDE_DIRS OR NOT Z3_LIBRARIES)
-<<<<<<< HEAD
-	find_package(Z3 CONFIG)
-=======
     find_package(Z3 CONFIG)
->>>>>>> 3a360230
 endif ()
 
 # try default paths as a last hope
@@ -78,22 +66,6 @@
 
     unset(Z3_VERSION_STRING)
 
-<<<<<<< HEAD
-	# Try to check version by compiling a small program that prints Z3's version
-	if (Z3_CXX_INCLUDE_DIRS AND Z3_LIBRARIES)
-		check_z3_version(${Z3_CXX_INCLUDE_DIRS} ${Z3_LIBRARIES})
-	endif ()
-
-	if (NOT Z3_VERSION_STRING)
-		set(Z3_VERSION_STRING "0.0.0")
-	endif ()
-
-	include(FindPackageHandleStandardArgs)
-	find_package_handle_standard_args(Z3
-	                                  REQUIRED_VARS Z3_LIBRARIES Z3_CXX_INCLUDE_DIRS
-	                                  VERSION_VAR Z3_VERSION_STRING)
-	mark_as_advanced(Z3_CXX_INCLUDE_DIRS Z3_LIBRARIES)
-=======
     # Try to check version by compiling a small program that prints Z3's version
     if (Z3_CXX_INCLUDE_DIRS AND Z3_LIBRARIES)
         check_z3_version(${Z3_CXX_INCLUDE_DIRS} ${Z3_LIBRARIES})
@@ -108,5 +80,4 @@
             REQUIRED_VARS Z3_LIBRARIES Z3_CXX_INCLUDE_DIRS
             VERSION_VAR Z3_VERSION_STRING)
     mark_as_advanced(Z3_CXX_INCLUDE_DIRS Z3_LIBRARIES)
->>>>>>> 3a360230
 endif ()