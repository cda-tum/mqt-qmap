--- conflicted
+++ resolved
@@ -103,15 +103,11 @@
     cmdclass={"build_ext": CMakeBuild},
     zip_safe=False,
     packages=find_namespace_packages(include=["mqt.*"]),
-<<<<<<< HEAD
     install_requires=[
-        "qiskit-terra>=0.20.2,<0.22.0",
+        "qiskit-terra>=0.20.2,<0.23.0",
         "retworkx[all]>=0.11.0,<0.12.0",
         "importlib_resources>=5.9; python_version < '3.10'",
     ],
-=======
-    install_requires=["qiskit-terra>=0.20.2,<0.23.0", "retworkx>=0.11.0,<0.12.0"],
->>>>>>> 8e9ece3f
     extras_require={
         "test": ["pytest~=7.1.1", "mqt.qcec~=2.0.0rc7"],
         "coverage": ["coverage[toml]>=6.4.2,<6.6.0", "pytest-cov>=3.0,<4.1"],
