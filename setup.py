--- conflicted
+++ resolved
@@ -88,53 +88,4 @@
 setup(
     ext_modules=[CMakeExtension("mqt.qmap.pyqmap")],
     cmdclass={"build_ext": CMakeBuild},
-<<<<<<< HEAD
-    zip_safe=False,
-    packages=find_namespace_packages(include=["mqt.*"]),
-    install_requires=[
-        "qiskit-terra>=0.20.2",
-        "rustworkx[all]>=0.12.0",
-        "importlib_resources>=5.0; python_version < '3.10'",
-    ],
-    extras_require={
-        "test": ["pytest>=7", "mqt.qcec>=2"],
-        "coverage": ["mqt.qmap[test]", "coverage[toml]>=6.3", "pytest-cov>=3"],
-        "docs": [
-            "sphinx>=5",
-            "sphinx-rtd-theme",
-            "sphinxcontrib-bibtex>=2.4.2",
-            "sphinx-copybutton",
-            "sphinx-hoverxref",
-            "pybtex>=0.24",
-            "importlib_metadata>=4.4; python_version < '3.10'",
-            "nbsphinx",
-        ],
-        "dev": ["mqt.qmap[coverage, docs]"],  # requires Pip 21.2 or newer
-    },
-    classifiers=[
-        "Development Status :: 5 - Production/Stable",
-        "Programming Language :: Python :: 3",
-        "Programming Language :: Python :: 3.7",
-        "Programming Language :: Python :: 3.8",
-        "Programming Language :: Python :: 3.9",
-        "Programming Language :: Python :: 3.10",
-        "Programming Language :: Python :: 3.11",
-        "Programming Language :: C++",
-        "License :: OSI Approved :: MIT License",
-        "Operating System :: Microsoft :: Windows",
-        "Operating System :: MacOS",
-        "Operating System :: POSIX :: Linux",
-        "Intended Audience :: Science/Research",
-        "Natural Language :: English",
-        "Topic :: Scientific/Engineering :: Electronic Design Automation (EDA)",
-    ],
-    keywords="MQT quantum compilation mapping",
-    project_urls={
-        "Source": "https://github.com/cda-tum/qmap/",
-        "Tracker": "https://github.com/cda-tum/qmap/issues",
-        "Research": "https://www.cda.cit.tum.de/research/ibm_qx_mapping/",
-        "Documentation": "https://mqtqmap.readthedocs.io",
-    },
-=======
->>>>>>> c2b9f8fe
 )