--- conflicted
+++ resolved
@@ -16,15 +16,11 @@
 #include <unordered_map>
 #include <vector>
 
-<<<<<<< HEAD
 #include "utils.hpp"
 #include "nlohmann/json.hpp"
 #include "Encodings.hpp"
 
 constexpr unsigned short GATES_OF_BIDIRECTIONAL_SWAP = 3;
-=======
-constexpr unsigned short GATES_OF_BIDIRECTIONAL_SWAP  = 3;
->>>>>>> d8f4f5c8
 constexpr unsigned short GATES_OF_UNIDIRECTIONAL_SWAP = 7;
 constexpr unsigned short GATES_OF_DIRECTION_REVERSE   = 4;
 
@@ -150,7 +146,6 @@
     [[nodiscard]] double distance(unsigned short control, unsigned short target) const {
         if (current_teleportations.empty()) {
             return distanceTable.at(control).at(target);
-<<<<<<< HEAD
 	    } else {
 	        return bfs(control, target, current_teleportations);
 	    }
@@ -180,34 +175,6 @@
 
 	[[nodiscard]] long getLongestPath() const;
 	[[nodiscard]] long getLongestPath(const std::set<unsigned short> &qubitChoice) const;
-=======
-        } else {
-            return bfs(control, target, current_teleportations);
-        }
-    }
-
-    unsigned long minimumNumberOfSwaps(std::vector<unsigned short>& permutation);
-    void          minimumNumberOfSwaps(std::vector<unsigned short>& permutation, std::vector<std::pair<unsigned short, unsigned short>>& swaps);
-
-    struct Node {
-        unsigned long                                          nswaps = 0;
-        std::vector<std::pair<unsigned short, unsigned short>> swaps{};
-        std::unordered_map<unsigned short, unsigned short>     permutation{};
-
-        void print(std::ostream& out) {
-            out << swaps.size() << ": ";
-            for (const auto& p: permutation) {
-                out << p.first << "->" << p.second << " ";
-            }
-            out << " | ";
-            for (const auto& swap: swaps) {
-                out << swap.first << "<->" << swap.second << " ";
-            }
-            out << std::endl;
-        }
-    };
-
->>>>>>> d8f4f5c8
 protected:
     std::string                          architectureName;
     std::string                          calibrationName;
