--- conflicted
+++ resolved
@@ -24,21 +24,13 @@
 
 class NeutralAtomLayer {
 protected:
-<<<<<<< HEAD
-  qc::DAG          dag;
+  qc::DAG dag;
   qc::DAGIterators iterators;
   qc::DAGIterators ends;
-  GateList         gates;
-  GateList         newGates;
-  GateList         mappedSingleQubitGates;
-  GateLists        candidates;
-=======
-  qc::DAG dag;
-  qc::DAGIterators iterators;
   GateList gates;
+  GateList newGates;
   GateList mappedSingleQubitGates;
-  std::vector<GateList> candidates;
->>>>>>> 3340f6fc
+  GateLists candidates;
 
   /**
    * @brief Updates the gates for the given qubits
@@ -59,17 +51,6 @@
    */
   void candidatesToGates(const std::set<qc::Qubit>& qubitsToUpdate);
 
-<<<<<<< HEAD
-=======
-  // Commutation checks
-  static bool commutesWithAtQubit(const GateList& layer,
-                                  const qc::Operation* opPointer,
-                                  const qc::Qubit& qubit);
-  static bool commuteAtQubit(const qc::Operation* opPointer1,
-                             const qc::Operation* opPointer2,
-                             const qc::Qubit& qubit);
-
->>>>>>> 3340f6fc
 public:
   // Constructor
   explicit NeutralAtomLayer(qc::DAG graph) : dag(std::move(graph)) {
